import configparser
import contextlib
import datetime
import hashlib
import logging
import os
import platform
import shutil
import sqlite3
import sys
import zipfile
from io import TextIOWrapper
from pathlib import Path
<<<<<<< HEAD
=======
from typing import Any
>>>>>>> 50dcde15

import aiohttp
import chardet
import regex as re
import requests
import ruamel.yaml
<<<<<<< HEAD
import urllib3
=======
>>>>>>> 50dcde15
from bs4 import BeautifulSoup
from urllib3.exceptions import InsecureRequestWarning

if platform.system() == "Windows":
    import winreg

""" AUTHOR NOTES (POET): ❓ ❌ ✔️
    ❓ REMINDER: 'shadows x from outer scope' means the variable name repeats both in the func and outside all other func.
    ❓ Comments marked as RESERVED in all scripts are intended for future updates or tests, do not edit / move / remove.
    ❓ (..., encoding="utf-8", errors="ignore") needs to go with every opened file because of unicode & charmap errors.
    ❓ import shelve if you want to store persistent data that you do not want regular users to access or modify.
    ❓ Globals are generally used to standardize game paths and INI files naming conventions.
    -----
    CO-AUTHOR NOTES (EvilDarkArchon):
    ❓ We're going to have to special-case (or disable) Starfield Script Extender update checks because it's on Nexus, not silverlock.org.
"""
gamevars: dict[str, str] = {}
gamevars["game"] = "Fallout4"

type YAMLValue = dict[str, YAMLValue] | list[str] | str | int

def open_file_with_encoding(file_path: Path | str) -> TextIOWrapper:  # Read only file open with encoding detection. Only for text files.
    with open(file_path, "rb") as f:
        raw_data = f.read()
        encoding = chardet.detect(raw_data)["encoding"]
        return open(file_path, "r", encoding=encoding, errors="ignore")  # noqa: SIM115, UP015


# Logging levels: debug | info | warning | error | critical
# Level in basicConfig is minimum and must be UPPERCASE
def configure_logging() -> None:
    logging.basicConfig(
        level=logging.INFO,
        filename="CLASSIC Journal.log",
        filemode="a",
        format="%(asctime)s | %(levelname)s | %(message)s")


# ================================================
# DEFINE FILE / YAML FUNCTIONS
# ================================================
def remove_readonly(file_path: Path) -> None:
    try:
        # Get current file permissions.
<<<<<<< HEAD
        permissions = file_path.stat().st_mode if platform.system() == "Windows" else file_path.stat().st_mode & 0o777
=======
        permissions = os.stat(file_path).st_mode if platform.system() == "Windows" else os.stat(file_path).st_mode & 0o777
>>>>>>> 50dcde15
        # Remove file permissions if needed.
        if permissions & (os.O_RDONLY | os.O_WRONLY):
            if platform.system() == "Windows":
                file_path.chmod(permissions & ~0o400)
            else:
                file_path.chmod(permissions | 0o200)

            logging.debug(f"- - - '{file_path}' is no longer Read-Only.")
        else:
            logging.debug(f"- - - '{file_path}' is not set to Read-Only.")

    except FileNotFoundError:
        logging.error(f"> > > ERROR (remove_readonly) : '{file_path}' not found.")
    except (ValueError, OSError) as err:
        logging.error(f"> > > ERROR (remove_readonly) : {err}")

class YamlSettingsCache:
    def __init__(self) -> None:
        self.cache: dict[Path, ruamel.yaml.CommentedMap] = {}
        self.file_mod_times: dict[Path, float] = {}

    def load_yaml(self, yaml_path: str | Path) -> dict[str, YAMLValue]:
        # Use pathlib for file handling and caching
        yaml_path = Path(yaml_path)
        if yaml_path.exists():
            # Check if the file has been modified since it was last cached
            last_mod_time = yaml_path.stat().st_mtime
            if (yaml_path not in self.file_mod_times or
                self.file_mod_times[yaml_path] != last_mod_time):

                # Update the file modification time
                self.file_mod_times[yaml_path] = last_mod_time

                # Reload the YAML file
                with yaml_path.open('r', encoding='utf-8') as yaml_file:
                    yaml = ruamel.yaml.YAML()
                    yaml.indent(offset=2)
                    yaml.width = 300
                    self.cache[yaml_path] = yaml.load(yaml_file)

        return self.cache.get(yaml_path, {})

    def get_setting(self, yaml_path: Path, key_path: str, new_value: str | bool | None = None) -> YAMLValue | None:
        data = self.load_yaml(yaml_path)
        keys = key_path.split('.') if isinstance(key_path, str) else key_path
        value = data

        # If new_value is provided, update the value
        if new_value is not None:
            for key in keys[:-1]:
                value: dict[str, YAMLValue] = value.setdefault(key, {}) # type: ignore
            value[keys[-1]] = new_value

            # Write changes back to the YAML file
            with yaml_path.open("w", encoding="utf-8") as yaml_file:
                yaml = ruamel.yaml.YAML()
                yaml.indent(offset=2)
                yaml.width = 300
                yaml.dump(data, yaml_file)

            # Update the cache
            self.cache[yaml_path] = data # type: ignore
            return new_value

        # Traverse YAML structure to get value
        for key in keys:
            if key in value:
                value = value[key] # type: ignore
            else:
                return None  # Key not found
        if value is None and "Path" not in key_path:  # type: ignore  # Error me if I mistype or screw up the value grab.
            print(f"❌ ERROR (yaml_settings) : Trying to grab a None value for : '{key_path}'")
        return value

# Instantiate a global cache object
yaml_cache = YamlSettingsCache()

# Function compatible with the old interface
def yaml_settings(yaml_path: str, key_path: str, new_value: str | bool | None = None) -> YAMLValue | None:
    return yaml_cache.get_setting(Path(yaml_path), key_path, new_value)

def classic_settings(setting: str | None = None) -> str | bool | None:
    settings_path = Path("CLASSIC Settings.yaml")
    if not settings_path.exists():
        default_settings: str = yaml_settings("CLASSIC Data/databases/CLASSIC Main.yaml", "CLASSIC_Info.default_settings")  # type: ignore
        with settings_path.open("w", encoding="utf-8") as file:
            file.write(default_settings)
    if setting:
        get_setting: str | bool | None = yaml_settings(str(settings_path), f"CLASSIC_Settings.{setting}")  # type: ignore
        if get_setting is None and "Path" not in setting:  # Error me if I make a stupid mistype.
            print(f"❌ ERROR (classic_settings) : Trying to grab a None value for : '{setting}'")
        return get_setting
    return None

gamevars["vr"] = ""  if not classic_settings("VR Mode") else "VR"

def classic_settings(setting: str | None = None) -> str | bool | None:
    if not os.path.exists("CLASSIC Settings.yaml"):
        default_settings: str = yaml_settings("CLASSIC Data/databases/CLASSIC Main.yaml", "CLASSIC_Info.default_settings")  # type: ignore
        with open('CLASSIC Settings.yaml', 'w', encoding='utf-8') as file:
            file.write(default_settings)
    if setting:
        get_setting: str | bool | None = yaml_settings("CLASSIC Settings.yaml", f"CLASSIC_Settings.{setting}") # type: ignore
        if get_setting is None and "Path" not in setting:  # Error me if I make a stupid mistype.
            print(f"❌ ERROR (classic_settings) : Trying to grab a None value for : '{setting}'")
        return get_setting
    return None

gamevars["vr"] = ""  if not classic_settings("VR Mode") else "VR"


# ================================================
# CREATE REQUIRED FILES, SETTINGS & UPDATE CHECK
# ================================================
def classic_generate_files() -> None:  # Other paths will be auto generated by the code.
    ignore_path = Path("CLASSIC Ignore.yaml")
    if not ignore_path.exists():
        default_ignorefile: str = yaml_settings("CLASSIC Data/databases/CLASSIC Main.yaml", "CLASSIC_Info.default_ignorefile") # type: ignore
        with ignore_path.open("w", encoding="utf-8") as file:
            file.write(default_ignorefile)

<<<<<<< HEAD
    local_path = Path(f"CLASSIC Data/CLASSIC {gamevars["game"]} Local.yaml")
    if not local_path.exists():
        default_yaml: str = yaml_settings("CLASSIC Data/databases/CLASSIC Main.yaml", "CLASSIC_Info.default_localyaml") # type: ignore
        with local_path.open("w", encoding="utf-8", errors="ignore") as file:
            file.write(default_yaml)

    fid_mods_path = Path(f"CLASSIC Data/databases/{gamevars["game"]} FID Mods.txt")
    if not fid_mods_path.exists():
        default_fidfile: str = yaml_settings(f"CLASSIC Data/databases/CLASSIC {gamevars["game"]}.yaml", "Default_FIDMods") # type: ignore
        with fid_mods_path.open("w", encoding="utf-8") as file:
=======
    if not os.path.exists(f"CLASSIC Data/CLASSIC {gamevars["game"]} Local.yaml"):
        default_yaml: str = yaml_settings("CLASSIC Data/databases/CLASSIC Main.yaml", "CLASSIC_Info.default_localyaml") # type: ignore
        with open(f"CLASSIC Data/CLASSIC {gamevars["game"]} Local.yaml", "w", encoding="utf-8", errors="ignore") as file:
            file.write(default_yaml)

    if not os.path.exists(f"CLASSIC Data/databases/{gamevars["game"]} FID Mods.txt"):
        default_fidfile: str = yaml_settings(f"CLASSIC Data/databases/CLASSIC {gamevars["game"]}.yaml", "Default_FIDMods") # type: ignore
        with open(f"CLASSIC Data/databases/{gamevars["game"]} FID Mods.txt", "w", encoding="utf-8") as file:
>>>>>>> 50dcde15
            file.write(default_fidfile)


def classic_logging() -> None:
    logging.debug("- - - INITIATED LOGGING CHECK")
    journal_path = Path("CLASSIC Journal.log")
    if journal_path.exists():
        log_time = datetime.datetime.fromtimestamp(journal_path.stat().st_mtime)
        current_time = datetime.datetime.now()
        log_age = current_time - log_time
        if log_age.days > 7:
            try:
                journal_path.unlink(missing_ok=True)  # We do this to trigger an auto update check every X days.
                print("CLASSIC Journal.log has been deleted and regenerated due to being older than 7 days.")
                logging.basicConfig(
                    level=logging.INFO,
                    filename=journal_path.name,
                    filemode="a",
                    format="%(asctime)s | %(levelname)s | %(message)s",
                )
            except (ValueError, OSError) as err:
                print(f"An error occurred while deleting {journal_path.name}: {err}")

def batch_insert_entries_from_file(file_path: Path, db_path: Path) -> None:
    batch_size = 1000  # Define the batch size for inserts
    entries: list[tuple[str, ...]] = []

<<<<<<< HEAD
    with file_path.open(encoding="utf-8") as file:
=======
    with open(file_path, 'r', encoding='utf-8') as file:  # noqa: UP015
>>>>>>> 50dcde15
        for line in file:
            # Assume each line is formatted as 'plugin | formid | entry'
            parts = line.strip().split(' | ')
            if len(parts) == 3:
                entries.append(tuple(parts))

            # When we reach the batch size, insert and clear the list
            if len(entries) >= batch_size:
                insert_entries_to_db(db_path, entries)
                entries.clear()

        # Insert any remaining entries after the loop
        if entries:
            insert_entries_to_db(db_path, entries)

def insert_entries_to_db(db_path: Path, entries: list[tuple[str, ...]], query: str | None = None) -> None:
    with sqlite3.connect(db_path) as conn:
        if not query:
<<<<<<< HEAD
            conn.executemany("""INSERT INTO ? (plugin, formid, entry) VALUES (?, ?, ?)""", (gamevars["game"], *entries))
=======
            conn.executemany(f'''INSERT INTO {gamevars["game"]} (plugin, formid, entry) VALUES (?, ?, ?)''', entries)
>>>>>>> 50dcde15
        else:
            conn.executemany(query, entries)
        conn.commit()

def create_formid_db() -> None:
<<<<<<< HEAD
    formid_db_path = Path(f"CLASSIC Data/databases/{gamevars["game"]} FormIDs.db")
    with sqlite3.connect(formid_db_path) as conn:
        conn.execute(
            """CREATE TABLE IF NOT EXISTS ?
            (id INTEGER PRIMARY KEY AUTOINCREMENT,
            plugin TEXT, formid TEXT, entry TEXT)""",
            (gamevars["game"],),
        )
        conn.execute(
            """CREATE INDEX IF NOT EXISTS Fallout4_index ON ?
            (formid, plugin COLLATE nocase);""",
            (gamevars["game"],),
        )
        if conn.in_transaction:
            conn.commit()
        if not formid_db_path.exists() or not formid_db_path.stat().st_size > 0:
            print("⏳ Generating FormID cache...", end="")
            batch_insert_entries_from_file(Path(f"CLASSIC Data/databases/{gamevars["game"]} FID Main.txt"), formid_db_path)
=======
    with sqlite3.connect(f"CLASSIC Data/databases/{gamevars["game"]} FormIDs.db") as conn:
        conn.execute(f'''CREATE TABLE IF NOT EXISTS {gamevars["game"]}
            (id INTEGER PRIMARY KEY AUTOINCREMENT,
            plugin TEXT, formid TEXT, entry TEXT)''')
        conn.execute(f"CREATE INDEX IF NOT EXISTS Fallout4_index ON {gamevars["game"]}(formid, plugin COLLATE nocase);")
        if conn.in_transaction:
            conn.commit()
        if not Path(f"CLASSIC Data/databases/{gamevars["game"]} FormIDs.db").exists() or not Path(f"CLASSIC Data/databases/{gamevars["game"]} FormIDs.db").stat().st_size > 0:
            print("⏳ Generating FormID cache...", end="")
            batch_insert_entries_from_file(f"CLASSIC Data/databases/{gamevars["game"]} FID Main.txt", f"CLASSIC Data/databases/{gamevars["game"]} FormIDs.db")
>>>>>>> 50dcde15
            print(" Done!")

def classic_data_extract() -> None:
    def open_zip() -> zipfile.ZipFile:

<<<<<<< HEAD
        exe = sys.executable if getattr(sys, "frozen", False) else __file__
        exedir = Path(exe).parent
=======
        exedir = Path(sys.executable).parent if getattr(sys, "frozen", False) else Path(__file__).parent
>>>>>>> 50dcde15

        if datafile := tuple(exedir.rglob("CLASSIC Data.zip", case_sensitive=False)):
            return zipfile.ZipFile(str(datafile[0]), "r")
        raise FileNotFoundError
    try:
        if not Path("CLASSIC Data/databases/CLASSIC Main.yaml").exists():
            with open_zip() as zip_data:
                zip_data.extractall("CLASSIC Data")
    except FileNotFoundError:
        print("❌ ERROR : UNABLE TO FIND CLASSIC Data.zip! This archive is required for CLASSIC to function.")
        print("Please ensure that you have extracted all CLASSIC files into the same folder after downloading.")
        raise

    fid_main_path = Path(f"CLASSIC Data/databases/{gamevars["game"]} FID Main.txt")
    try:
<<<<<<< HEAD
        if not fid_main_path.exists():
            with open_zip() as zip_data:
                zip_data.extract(f"databases/{gamevars["game"]} FID Main.txt", "CLASSIC Data")
    except FileNotFoundError:
        print(f"❌ ERROR : UNABLE TO FIND {fid_main_path.name}! CLASSIC will not be able to show FormID values.")
        print("Please ensure that you have extracted all CLASSIC files into the same folder after downloading.")
        raise

    if fid_main_path.exists() and not Path(f"CLASSIC Data/databases/{gamevars["game"]} FormIDs.db").exists():
=======
        if not os.path.exists(f"CLASSIC Data/databases/{gamevars["game"]} FID Main.txt"):
            with open_zip() as zip_data:
                zip_data.extract(f"databases/{gamevars["game"]} FID Main.txt", "CLASSIC Data")
    except FileNotFoundError:
        print(f"❌ ERROR : UNABLE TO FIND {gamevars["game"]} FID Main.txt! CLASSIC will not be able to show FormID values.")
        print("Please ensure that you have extracted all CLASSIC files into the same folder after downloading.")
        raise

    if os.path.exists(f"CLASSIC Data/databases/{gamevars["game"]} FID Main.txt") and not os.path.exists(f"CLASSIC Data/databases/{gamevars["game"]} FormIDs.db"):
>>>>>>> 50dcde15
        create_formid_db()

async def classic_update_check(quiet: bool = False, gui_request: bool = True) -> bool:
    logging.debug("- - - INITIATED UPDATE CHECK")
    if classic_settings("Update Check") or gui_request:
        classic_local: str = yaml_settings("CLASSIC Data/databases/CLASSIC Main.yaml", "CLASSIC_Info.version")  # type: ignore
        if not quiet:
            print("❓ (Needs internet connection) CHECKING FOR NEW CLASSIC VERSIONS...")
            sys.stdout.flush()
            print("   (You can disable this check in the EXE or CLASSIC Settings.yaml) \n")
            sys.stdout.flush()
        async with aiohttp.ClientSession() as session:
            try:
                async with session.get("https://api.github.com/repos/evildarkarchon/CLASSIC-Fallout4/releases/latest") as response:
                    if response.status != 200:
                        response.raise_for_status()
                    response_json = await response.json()  # Await the JSON response

                    # Now you can access items in the JSON response
                    classic_ver_received = response_json["name"]

                    if classic_ver_received == classic_local:
                        if not quiet:
                            print(f"Your CLASSIC Version: {classic_local}\nNewest CLASSIC Version: {classic_ver_received}\n")
                            sys.stdout.flush()
                            print("✔️ You have the latest version of CLASSIC! \n")
                            sys.stdout.flush()
                        return True

                    if not quiet:
                        print(yaml_settings("CLASSIC Data/databases/CLASSIC Main.yaml", f"CLASSIC_Interface.update_warning_{gamevars["game"]}"))
                        sys.stdout.flush()
            except (ValueError, OSError, aiohttp.ClientError) as err:
                if not quiet:
                    print(err)
                    sys.stdout.flush()
                    print(yaml_settings("CLASSIC Data/databases/CLASSIC Main.yaml", f"CLASSIC_Interface.update_unable_{gamevars["game"]}"))
                    sys.stdout.flush()
    elif not quiet:
        print("\n❌ NOTICE: UPDATE CHECK IS DISABLED IN CLASSIC Settings.yaml \n")
        sys.stdout.flush()
        print("===============================================================================")
        sys.stdout.flush()
    return False


# ================================================
# CHECK DEFAULT DOCUMENTS & GAME FOLDERS / FILES
# ================================================
# =========== CHECK DOCUMENTS FOLDER PATH -> GET GAME DOCUMENTS FOLDER ===========
def docs_path_find() -> None:
    logging.debug("- - - INITIATED DOCS PATH CHECK")
    docs_name: str = yaml_settings(f"CLASSIC Data/databases/CLASSIC {gamevars["game"]}.yaml", f"Game{gamevars["vr"]}_Info.Main_Docs_Name")  # type: ignore

    def get_windows_docs_path() -> None:
        try:
            with winreg.OpenKey(winreg.HKEY_CURRENT_USER, "Software\\Microsoft\\Windows\\CurrentVersion\\Explorer\\Shell Folders") as key: # type: ignore
                documents_path = Path(winreg.QueryValueEx(key, "Personal")[0])  # type: ignore
        except OSError:
            # Fallback to a default path if registry key is not found
            documents_path = Path.home() / "Documents"

        # Construct the full path
        win_docs = documents_path / "My Games" / docs_name

        # Update the YAML settings (assuming this function exists)
<<<<<<< HEAD
        yaml_settings(f"CLASSIC Data/CLASSIC {gamevars["game"]} Local.yaml", f"Game{gamevars["vr"]}_Info.Root_Folder_Docs", str(win_docs))
=======
        yaml_settings(f"CLASSIC Data/CLASSIC {gamevars["game"]} Local.yaml", f"Game{gamevars["vr"]}_Info.Root_Folder_Docs", f"{win_docs}")

        return win_docs
>>>>>>> 50dcde15

    def get_linux_docs_path() -> None:
        game_sid: int = yaml_settings(f"CLASSIC Data/databases/CLASSIC {gamevars["game"]}.yaml", f"Game{gamevars["vr"]}_Info.Main_SteamID")  # type: ignore
        libraryfolders_path = Path.home().joinpath(".local", "share", "Steam", "steamapps", "common", "libraryfolders.vdf")
        if libraryfolders_path.is_file():
            library_path = Path()
            with libraryfolders_path.open(encoding="utf-8", errors="ignore") as steam_library_raw:
                steam_library = steam_library_raw.readlines()
            for library_line in steam_library:
                if "path" in library_line:
                    library_path = Path(library_line.split('"')[3])
                if str(game_sid) in library_line:
                    library_path = library_path.joinpath("steamapps")
                    linux_docs = library_path.joinpath("compatdata", str(game_sid), "pfx", "drive_c", "users", "steamuser", "My Documents", "My Games", docs_name)
<<<<<<< HEAD
                    yaml_settings(f"CLASSIC Data/CLASSIC {gamevars["game"]} Local.yaml", f"Game{gamevars["vr"]}_Info.Root_Folder_Docs", str(linux_docs))
=======
                    yaml_settings(f"CLASSIC Data/CLASSIC {gamevars["game"]} Local.yaml", f"Game{gamevars["vr"]}_Info.Root_Folder_Docs", f"{linux_docs}")
>>>>>>> 50dcde15

    def get_manual_docs_path() -> None:
        print(f"> > > PLEASE ENTER THE FULL DIRECTORY PATH WHERE YOUR {docs_name}.ini IS LOCATED < < <")
        while True:
<<<<<<< HEAD
            input_str = input(f"(EXAMPLE: C:/Users/Zen/Documents/My Games/{docs_name} | Press ENTER to confirm.)\n> ").strip()
            input_path = Path(input_str)
            if input_str and input_path.is_dir():
                print(f"You entered: '{input_str}' | This path will be automatically added to CLASSIC Settings.yaml")
                yaml_settings(f"CLASSIC Data/CLASSIC {gamevars["game"]} Local.yaml", f"Game{gamevars["vr"]}_Info.Root_Folder_Docs", str(input_path))
=======
            path_input = input(f"(EXAMPLE: C:/Users/Zen/Documents/My Games/{docs_name} | Press ENTER to confirm.)\n> ")
            if os.path.exists(path_input) and os.path.isdir(path_input):
                print(f"You entered: '{path_input}' | This path will be automatically added to CLASSIC Settings.yaml")
                manual_docs = Path(path_input.strip())
                yaml_settings(f"CLASSIC Data/CLASSIC {gamevars["game"]} Local.yaml", f"Game{gamevars["vr"]}_Info.Root_Folder_Docs", str(manual_docs))
>>>>>>> 50dcde15
                break

            print(f"'{input_str}' is not a valid or existing directory path. Please try again.")

    # =========== CHECK IF GAME DOCUMENTS FOLDER PATH WAS GENERATED AND FOUND ===========
    docs_path: str | None = yaml_settings(f"CLASSIC Data/CLASSIC {gamevars["game"]} Local.yaml", f"Game{gamevars["vr"]}_Info.Root_Folder_Docs")  # type: ignore
    if docs_path is None:
        if platform.system() == "Windows":
            get_windows_docs_path()
        else:
            get_linux_docs_path()

<<<<<<< HEAD
    docs_path: str | None = yaml_settings(f"CLASSIC Data/CLASSIC {gamevars["game"]} Local.yaml", f"Game{gamevars["vr"]}_Info.Root_Folder_Docs")  # type: ignore
    if not docs_path or not Path(docs_path).is_dir():
=======
    docs_path = yaml_settings(f"CLASSIC Data/CLASSIC {gamevars["game"]} Local.yaml", f"Game{gamevars["vr"]}_Info.Root_Folder_Docs")  # type: ignore
    try:  # In case .exists() complains about checking a None value.
        if docs_path and not Path(docs_path).exists():
            get_manual_docs_path()
    except (ValueError, OSError):
>>>>>>> 50dcde15
        get_manual_docs_path()


def docs_generate_paths() -> None:
    logging.debug("- - - INITIATED DOCS PATH GENERATION")
    xse_acronym: str = yaml_settings(f"CLASSIC Data/databases/CLASSIC {gamevars["game"]}.yaml", f"Game{gamevars["vr"]}_Info.XSE_Acronym")  # type: ignore
    xse_acronym_base: str = yaml_settings(f"CLASSIC Data/databases/CLASSIC {gamevars["game"]}.yaml", "Game_Info.XSE_Acronym")  # type: ignore
    docs_path: str | None = yaml_settings(f"CLASSIC Data/CLASSIC {gamevars["game"]} Local.yaml", f"Game{gamevars["vr"]}_Info.Root_Folder_Docs")  # type: ignore

    yaml_settings(f"CLASSIC Data/CLASSIC {gamevars["game"]} Local.yaml", f"Game{gamevars["vr"]}_Info.Docs_Folder_XSE", fr"{docs_path}\{xse_acronym_base}")
    yaml_settings(f"CLASSIC Data/CLASSIC {gamevars["game"]} Local.yaml", f"Game{gamevars["vr"]}_Info.Docs_File_PapyrusLog", fr"{docs_path}\Logs\Script\Papyrus.0.log")
    yaml_settings(f"CLASSIC Data/CLASSIC {gamevars["game"]} Local.yaml", f"Game{gamevars["vr"]}_Info.Docs_File_WryeBashPC", fr"{docs_path}\ModChecker.html")
    yaml_settings(f"CLASSIC Data/CLASSIC {gamevars["game"]} Local.yaml", f"Game{gamevars["vr"]}_Info.Docs_File_XSE", fr"{docs_path}\{xse_acronym_base}\{xse_acronym.lower()}.log")


# =========== CHECK DOCUMENTS XSE FILE -> GET GAME ROOT FOLDER PATH ===========
def game_path_find() -> None:
    logging.debug("- - - INITIATED GAME PATH CHECK")
    xse_file: str | None = yaml_settings(f"CLASSIC Data/CLASSIC {gamevars["game"]} Local.yaml", f"Game{gamevars["vr"]}_Info.Docs_File_XSE")  # type: ignore
    xse_acronym: str = yaml_settings(f"CLASSIC Data/databases/CLASSIC {gamevars["game"]}.yaml", f"Game{gamevars["vr"]}_Info.XSE_Acronym")  # type: ignore
    xse_acronym_base: str = yaml_settings(f"CLASSIC Data/databases/CLASSIC {gamevars["game"]}.yaml", "Game_Info.XSE_Acronym")  # type: ignore
    game_name: str = yaml_settings(f"CLASSIC Data/databases/CLASSIC {gamevars["game"]}.yaml", f"Game{gamevars["vr"]}_Info.Main_Root_Name")  # type: ignore

    if xse_file and Path(xse_file).is_file():
        with open_file_with_encoding(xse_file) as LOG_Check:
            Path_Check = LOG_Check.readlines()
            for logline in Path_Check:
                if "plugin directory" in logline:
<<<<<<< HEAD
                    logline = logline[19:].replace(f"\\Data\\{xse_acronym_base}\\Plugins", "").replace("\n", "")
                    game_path = Path(logline)
                    if not logline or not game_path.exists():
=======
                    logline = logline[19:].replace(f"\\Data\\{xse_acronym_base}\\Plugins", "")
                    game_path: str | Path = logline.replace("\n", "")
                    if not game_path or not Path(game_path).exists():
>>>>>>> 50dcde15
                        print(f"> > PLEASE ENTER THE FULL DIRECTORY PATH WHERE YOUR {game_name} IS LOCATED < <")
                        path_input = input(fr"(EXAMPLE: C:\Steam\steamapps\common\{game_name} | Press ENTER to confirm.)\n> ")
                        print(f"You entered: {path_input} | This path will be automatically added to CLASSIC Settings.yaml")
                        game_path = Path(path_input.strip())

                    yaml_settings(f"CLASSIC Data/CLASSIC {gamevars["game"]} Local.yaml", f"Game{gamevars["vr"]}_Info.Root_Folder_Game", str(game_path))
    else:
        print(f"❌ CAUTION : THE {xse_acronym.lower()}.log FILE IS MISSING FROM YOUR GAME DOCUMENTS FOLDER! \n")
        print(f"   You need to run the game at least once with {xse_acronym.lower()}_loader.exe \n")
        print("    After that, try running CLASSIC again! \n-----\n")


def game_generate_paths() -> None:
    logging.debug("- - - INITIATED GAME PATH GENERATION")

    game_path: str = yaml_settings(f"CLASSIC Data/CLASSIC {gamevars["game"]} Local.yaml", f"Game{gamevars["vr"]}_Info.Root_Folder_Game")  # type: ignore
    yaml_settings(f"CLASSIC Data/databases/CLASSIC {gamevars["game"]}.yaml", f"Game{gamevars["vr"]}_Info.XSE_Acronym")  # type: ignore
    xse_acronym_base: str = yaml_settings(f"CLASSIC Data/databases/CLASSIC {gamevars["game"]}.yaml", "Game_Info.XSE_Acronym")  # type: ignore

    yaml_settings(f"CLASSIC Data/CLASSIC {gamevars["game"]} Local.yaml", f"Game{gamevars["vr"]}_Info.Game_Folder_Data", fr"{game_path}Data")
    yaml_settings(f"CLASSIC Data/CLASSIC {gamevars["game"]} Local.yaml", f"Game{gamevars["vr"]}_Info.Game_Folder_Scripts", fr"{game_path}Data\Scripts")
    yaml_settings(f"CLASSIC Data/CLASSIC {gamevars["game"]} Local.yaml", f"Game{gamevars["vr"]}_Info.Game_Folder_Plugins", fr"{game_path}Data\{xse_acronym_base}\Plugins")
    yaml_settings(f"CLASSIC Data/CLASSIC {gamevars["game"]} Local.yaml", f"Game{gamevars["vr"]}_Info.Game_File_SteamINI", fr"{game_path}steam_api.ini")
    yaml_settings(f"CLASSIC Data/CLASSIC {gamevars["game"]} Local.yaml", f"Game{gamevars["vr"]}_Info.Game_File_EXE", fr"{game_path}{gamevars["game"]}{gamevars["vr"]}.exe")
    match gamevars["game"]:
        case "Fallout4" if not gamevars["vr"]:
            yaml_settings(f"CLASSIC Data/CLASSIC {gamevars["game"]} Local.yaml", "Game_Info.Game_File_AddressLib", fr"{game_path}Data\{xse_acronym_base}\plugins\version-1-10-163-0.bin")
        case "Fallout4" if gamevars["vr"]:
            yaml_settings(f"CLASSIC Data/CLASSIC {gamevars["game"]} Local.yaml", "GameVR_Info.Game_File_AddressLib", fr"{game_path}Data\{xse_acronym_base}\plugins\version-1-2-72-0.csv")


# =========== CHECK GAME EXE FILE -> GET PATH AND HASHES ===========
def game_check_integrity() -> str:
    message_list = []
    logging.debug("- - - INITIATED GAME INTEGRITY CHECK")

    steam_ini_local: str | None = yaml_settings(f"CLASSIC Data/CLASSIC {gamevars["game"]} Local.yaml", f"Game{gamevars["vr"]}_Info.Game_File_SteamINI")  # type: ignore
    exe_hash_old: str = yaml_settings(f"CLASSIC Data/databases/CLASSIC {gamevars["game"]}.yaml", f"Game{gamevars["vr"]}_Info.EXE_HashedOLD")  # type: ignore
    # exe_hash_new: str = yaml_settings(f"CLASSIC Data/databases/CLASSIC {gamevars["game"]}.yaml", f"Game{gamevars["vr"]}_Info.EXE_HashedNEW")  # type: ignore  | RESERVED FOR 2023 UPDATE
    game_exe_local: str | None = yaml_settings(f"CLASSIC Data/CLASSIC {gamevars["game"]} Local.yaml", f"Game{gamevars["vr"]}_Info.Game_File_EXE")  # type: ignore
    root_name: str = yaml_settings(f"CLASSIC Data/databases/CLASSIC {gamevars["game"]}.yaml", f"Game{gamevars["vr"]}_Info.Main_Root_Name")  # type: ignore

    game_exe_path = Path(game_exe_local) if game_exe_local else None
    steam_ini_path = Path(steam_ini_local) if steam_ini_local else None
    if game_exe_path and game_exe_path.is_file():
<<<<<<< HEAD
        with game_exe_path.open("rb") as f:
=======
        with open(game_exe_path, "rb") as f:
>>>>>>> 50dcde15
            file_contents = f.read()
            # Algo should match the one used for Database YAML!
            exe_hash_local = hashlib.sha256(file_contents).hexdigest()
        # print(f"LOCAL: {exe_hash_local}\nDATABASE: {exe_hash_old}")
        if exe_hash_local == exe_hash_old and not (steam_ini_path and steam_ini_path.exists()):
            message_list.append(f"✔️ You have the latest version of {root_name}! \n-----\n")
        elif steam_ini_path and steam_ini_path.exists():
            message_list.append(f"\U0001F480 CAUTION : YOUR {root_name} GAME / EXE VERSION IS OUT OF DATE \n-----\n")
        else:
            message_list.append(f"❌ CAUTION : YOUR {root_name} GAME / EXE VERSION IS OUT OF DATE \n-----\n")

        if "Program Files" not in str(game_exe_path):
            message_list.append(f"✔️ Your {root_name} game files are installed outside of the Program Files folder! \n-----\n")
        else:
            root_warn: str = yaml_settings("CLASSIC Data/databases/CLASSIC Main.yaml", "Warnings_GAME.warn_root_path")  # type: ignore
            message_list.append(root_warn)

    return "".join(message_list)


# =========== CHECK GAME XSE SCRIPTS -> GET PATH AND HASHES ===========
def xse_check_integrity() -> str:  # RESERVED | NEED VR HASH/FILE CHECK
    failed_list: list = []
<<<<<<< HEAD
    message_list: list[str] = []
=======
    message_list: list[Any] = []
>>>>>>> 50dcde15
    logging.debug("- - - INITIATED XSE INTEGRITY CHECK")

    catch_errors: list[str] = yaml_settings("CLASSIC Data/databases/CLASSIC Main.yaml", "catch_log_errors") # type: ignore
    xse_acronym: str = yaml_settings(f"CLASSIC Data/databases/CLASSIC {gamevars["game"]}.yaml", f"Game{gamevars["vr"]}_Info.XSE_Acronym") # type: ignore
    xse_log_file: str | None = yaml_settings(f"CLASSIC Data/CLASSIC {gamevars["game"]} Local.yaml", f"Game{gamevars["vr"]}_Info.Docs_File_XSE") # type: ignore
    xse_full_name: str = yaml_settings(f"CLASSIC Data/databases/CLASSIC {gamevars["game"]}.yaml", f"Game{gamevars["vr"]}_Info.XSE_FullName") # type: ignore
    xse_ver_latest:str = yaml_settings(f"CLASSIC Data/databases/CLASSIC {gamevars["game"]}.yaml", f"Game{gamevars["vr"]}_Info.XSE_Ver_Latest") # type: ignore
    adlib_file: str | Path | None = yaml_settings(f"CLASSIC Data/CLASSIC {gamevars["game"]} Local.yaml", f"Game{gamevars["vr"]}_Info.Game_File_AddressLib") #type: ignore

    match adlib_file:
        case str() | Path():
            if Path(adlib_file).exists():
                message_list.append("✔️ REQUIRED: *Address Library* for Script Extender is installed! \n-----\n")
            else:
<<<<<<< HEAD
                message_list.append(yaml_settings(f"CLASSIC Data/databases/CLASSIC {gamevars["game"]}.yaml", "Warnings_MODS.Warn_ADLIB_Missing"))  # type: ignore
=======
                message_list.append(yaml_settings(f"CLASSIC Data/databases/CLASSIC {gamevars["game"]}.yaml", "Warnings_MODS.Warn_ADLIB_Missing"))
>>>>>>> 50dcde15
        case _:
            message_list.append(f"❌ Value for Address Library is invalid or missing from CLASSIC {gamevars["game"]} Local.yaml!\n-----\n")

    match xse_log_file:
        case str() | Path():
            if Path(xse_log_file).exists():
                message_list.append(f"✔️ REQUIRED: *{xse_full_name}* is installed! \n-----\n")
                with open_file_with_encoding(xse_log_file) as xse_log:
                    xse_data = xse_log.readlines()
                if str(xse_ver_latest) in xse_data[0]:
                    message_list.append(f"✔️ You have the latest version of *{xse_full_name}*! \n-----\n")
                else:
<<<<<<< HEAD
                    message_list.append(yaml_settings(f"CLASSIC Data/databases/CLASSIC {gamevars["game"]}.yaml", "Warnings_XSE.Warn_Outdated")) # type: ignore
=======
                    message_list.append(yaml_settings(f"CLASSIC Data/databases/CLASSIC {gamevars["game"]}.yaml", "Warnings_XSE.Warn_Outdated"))
>>>>>>> 50dcde15
                for line in xse_data:
                    if any(item.lower() in line.lower() for item in catch_errors):
                        failed_list.append(line)  # noqa: PERF401

                if failed_list:
                    message_list.append(f"#❌ CAUTION : {xse_acronym}.log REPORTS THE FOLLOWING ERRORS #\n")
                    for elem in failed_list:
                        message_list.append(f"ERROR > {elem.strip()} \n-----\n")  # noqa: PERF401
            else:
                message_list.extend([f"❌ CAUTION : *{xse_acronym.lower()}.log* FILE IS MISSING FROM YOUR DOCUMENTS FOLDER! \n",
                                    f"   You need to run the game at least once with {xse_acronym.lower()}_loader.exe \n",
                                    "    After that, try running CLASSIC again! \n-----\n"])
        case _:
            message_list.append(f"❌ Value for {xse_acronym.lower()}.log is invalid or missing from CLASSIC {gamevars["game"]} Local.yaml!\n-----\n")

    return "".join(message_list)


def xse_check_hashes() -> str:
<<<<<<< HEAD
    message_list: list[str] = []
=======
    message_list: list[Any] = []
>>>>>>> 50dcde15
    logging.debug("- - - INITIATED XSE FILE HASH CHECK")

    xse_script_missing = xse_script_mismatch = False
    xse_hashedscripts: dict[str, str] = yaml_settings(f"CLASSIC Data/databases/CLASSIC {gamevars["game"]}.yaml", f"Game{gamevars["vr"]}_Info.XSE_HashedScripts") # type: ignore
    game_folder_scripts: str | None = yaml_settings(f"CLASSIC Data/CLASSIC {gamevars["game"]} Local.yaml", f"Game{gamevars["vr"]}_Info.Game_Folder_Scripts") # type: ignore

    xse_hashedscripts_local = dict.fromkeys(xse_hashedscripts)
    for key in xse_hashedscripts_local:
<<<<<<< HEAD
        script_path = Path(rf"{game_folder_scripts}\{key!s}")
=======
        script_path = Path(fr"{game_folder_scripts}\{key!s}")
>>>>>>> 50dcde15
        if script_path.is_file():
            with script_path.open("rb") as f:
                file_contents = f.read()
                # Algo should match the one used for Database YAML!
                file_hash = hashlib.sha256(file_contents).hexdigest()
                xse_hashedscripts_local[key] = str(file_hash)

    for key in xse_hashedscripts:
        if key in xse_hashedscripts_local:
            hash1 = xse_hashedscripts[key]
            hash2 = xse_hashedscripts_local[key]
            if hash1 == hash2:
                pass
            elif hash2 is None:  # Can only be None if not hashed in the first place, meaning it is missing.
                message_list.append(f"❌ CAUTION : {key} Script Extender file is missing from your game Scripts folder! \n-----\n")
                xse_script_missing = True
            else:
                message_list.append(f"[!] CAUTION : {key} Script Extender file is outdated or overriden by another mod! \n-----\n")
                xse_script_mismatch = True

    if xse_script_missing:
<<<<<<< HEAD
        message_list.append(yaml_settings(f"CLASSIC Data/databases/CLASSIC {gamevars["game"]}.yaml", "Warnings_XSE.Warn_Missing")) # type: ignore
    if xse_script_mismatch:
        message_list.append(yaml_settings(f"CLASSIC Data/databases/CLASSIC {gamevars["game"]}.yaml", "Warnings_XSE.Warn_Mismatch")) # type: ignore
=======
        message_list.append(yaml_settings(f"CLASSIC Data/databases/CLASSIC {gamevars["game"]}.yaml", "Warnings_XSE.Warn_Missing"))
    if xse_script_mismatch:
        message_list.append(yaml_settings(f"CLASSIC Data/databases/CLASSIC {gamevars["game"]}.yaml", "Warnings_XSE.Warn_Mismatch"))
>>>>>>> 50dcde15
    if not xse_script_missing and not xse_script_mismatch:
        message_list.append("✔️ All Script Extender files have been found and accounted for! \n-----\n")

    return "".join(message_list)


# ================================================
# CHECK DOCUMENTS GAME INI FILES & INI SETTINGS
# ================================================
def docs_check_folder() -> str:
    message_list = []
    docs_name: str = yaml_settings(f"CLASSIC Data/databases/CLASSIC {gamevars["game"]}.yaml", f"Game{gamevars["vr"]}_Info.Main_Docs_Name")  # type: ignore
    if "onedrive" in docs_name.lower():
        docs_warn: str = yaml_settings("CLASSIC Data/databases/CLASSIC Main.yaml", "Warnings_GAME.warn_docs_path")  # type: ignore
        message_list.append(docs_warn)
    return "".join(message_list)


# =========== CHECK DOCS MAIN INI -> CHECK EXISTENCE & CORRUPTION ===========
def docs_check_ini(ini_name: str) -> str:
    message_list: list[str] = []
    logging.info(f"- - - INITIATED {ini_name} CHECK")
    folder_docs: str | None = yaml_settings(f"CLASSIC Data/CLASSIC {gamevars["game"]} Local.yaml", f"Game{gamevars["vr"]}_Info.Root_Folder_Docs")  # type: ignore
    docs_name: str = yaml_settings(f"CLASSIC Data/databases/CLASSIC {gamevars["game"]}.yaml", f"Game{gamevars["vr"]}_Info.Main_Docs_Name")  # type: ignore

    ini_file_list = list(Path(folder_docs).glob("*.ini")) # type: ignore
    ini_path = Path(folder_docs).joinpath(ini_name) # type: ignore
    if any(ini_name.lower() in file.name.lower() for file in ini_file_list):
        try:
            remove_readonly(ini_path)

            INI_config = configparser.ConfigParser()
            INI_config.optionxform = str # type: ignore
            INI_config.read(ini_path)
            message_list.append(f"✔️ No obvious corruption detected in {ini_name}, file seems OK! \n-----\n")

            if ini_name.lower() == f"{docs_name.lower()}custom.ini":
                if "Archive" not in INI_config.sections():
                    message_list.extend(["❌ WARNING : Archive Invalidation / Loose Files setting is not enabled. \n",
                                         "  CLASSIC will now enable this setting automatically in the game INI files. \n-----\n"])
                    with contextlib.suppress(configparser.DuplicateSectionError):
                        INI_config.add_section("Archive")
                else:
                    message_list.append("✔️ Archive Invalidation / Loose Files setting is already enabled! \n-----\n")

                INI_config.set("Archive", "bInvalidateOlderFiles", "1")
                INI_config.set("Archive", "sResourceDataDirsFinal", "")

                with ini_path.open("w+", encoding="utf-8", errors="ignore") as ini_file:
                    INI_config.write(ini_file, space_around_delimiters=False)

        except PermissionError:
            message_list.extend([f"[!] CAUTION : YOUR {ini_name} FILE IS SET TO READ ONLY. \n",
                                 "     PLEASE REMOVE THE READ ONLY PROPERTY FROM THIS FILE, \n",
                                 "     SO CLASSIC CAN MAKE THE REQUIRED CHANGES TO IT. \n-----\n"])

        except (configparser.MissingSectionHeaderError, configparser.ParsingError, ValueError, OSError):
            message_list.extend([f"[!] CAUTION : YOUR {ini_name} FILE IS VERY LIKELY BROKEN, PLEASE CREATE A NEW ONE \n",
                                 f"    Delete this file from your Documents/My Games/{docs_name} folder, then press \n",
                                 f"    *Scan Game Files* in CLASSIC to generate a new {ini_name} file. \n-----\n"])
        except configparser.DuplicateOptionError as e:
            message_list.extend([f"[!] ERROR : Your {ini_name} file has duplicate options! \n",
                                 f"    {e} \n-----\n"])
    else:
        if ini_name.lower() == f"{docs_name.lower()}.ini":
            message_list.extend([f"❌ CAUTION : {ini_name} FILE IS MISSING FROM YOUR DOCUMENTS FOLDER! \n",
                                 f"   You need to run the game at least once with {docs_name}Launcher.exe \n",
                                 "    This will create files and INI settings required for the game to run. \n-----\n"])

        if ini_name.lower() == f"{docs_name.lower()}custom.ini":
            with ini_path.open("a", encoding="utf-8", errors="ignore") as ini_file:
                message_list.extend(["❌ WARNING : Archive Invalidation / Loose Files setting is not enabled. \n",
                                     "  CLASSIC will now enable this setting automatically in the game INI files. \n-----\n"])
                customini_config: str = yaml_settings(f"CLASSIC Data/databases/CLASSIC {gamevars["game"]}.yaml", "Default_CustomINI")  # type: ignore
                ini_file.write(customini_config)

    return "".join(message_list)


# =========== GENERATE FILE BACKUPS ===========
def main_files_backup() -> None:
    # Got an expired certificate warning after a few tries, maybe there's a better way?
<<<<<<< HEAD
    urllib3.disable_warnings(category=InsecureRequestWarning)
=======
    # noinspection PyUnresolvedReferences
    requests.packages.urllib3.disable_warnings(category=InsecureRequestWarning) # type: ignore
>>>>>>> 50dcde15

    backup_list: list[str] = yaml_settings("CLASSIC Data/databases/CLASSIC Main.yaml", "CLASSIC_AutoBackup")  # type: ignore
    game_path: str | None = yaml_settings(f"CLASSIC Data/CLASSIC {gamevars["game"]} Local.yaml", f"Game{gamevars["vr"]}_Info.Root_Folder_Game")  # type: ignore
    xse_acronym: str = yaml_settings(f"CLASSIC Data/databases/CLASSIC {gamevars["game"]}.yaml", f"Game{gamevars["vr"]}_Info.XSE_Acronym")  # type: ignore
    xse_acronym_base: str = yaml_settings(f"CLASSIC Data/databases/CLASSIC {gamevars["game"]}.yaml", "Game_Info.XSE_Acronym")  # type: ignore
    xse_log_file: str | None = yaml_settings(f"CLASSIC Data/CLASSIC {gamevars["game"]} Local.yaml", f"Game{gamevars["vr"]}_Info.Docs_File_XSE")  # type: ignore
    xse_ver_latest: str = yaml_settings(f"CLASSIC Data/databases/CLASSIC {gamevars["game"]}.yaml", f"Game{gamevars["vr"]}_Info.XSE_Ver_Latest")  # type: ignore
    with open_file_with_encoding(xse_log_file) as xse_log: # type: ignore
        xse_data = xse_log.readlines()
    # Grab current xse version to create a folder with that name.
    line_xse = next(line for _, line in enumerate(xse_data) if "version = " in line.lower())
    split_xse = line_xse.split(" ")
    version_xse = xse_ver_latest
    for index, item in enumerate(split_xse):
        if "version" in item.lower():
            index_xse = int(index + 2)
            version_xse = split_xse[index_xse]
            break

    # If there is no folder for current xse version, create it.
    backup_path = Path(f"CLASSIC Backup/Game Files/{version_xse}")
    backup_path.mkdir(parents=True, exist_ok=True)
    # Backup the file if backup of file does not already exist.
    game_files = list(Path(game_path).glob("*.*")) # type: ignore
<<<<<<< HEAD
    backup_files = [file.name for file in backup_path.glob("*.*")]
    for file in game_files:
        if file.name not in backup_files and any(file.name in item for item in backup_list):
            destination_file = backup_path / file.name
=======
    backup_files = list(Path(backup_path).glob("*.*"))
    for file in game_files:
        if any(file.name in item for item in backup_list) and all(file.name not in str(item) for item in backup_files):
            destination_file = f"{backup_path}/{file.name}"
>>>>>>> 50dcde15
            shutil.copy2(file, destination_file)

    # Check for Script Extender updates since we also need local version for it.
    xse_links: list[str] = []
    try:
        response = requests.get(f"https://{xse_acronym_base.lower()}.silverlock.org", verify=False, timeout=10)
        if response.status_code == 200:  # Check if request went through.
            soup = BeautifulSoup(response.text, 'html.parser')
            links = soup.find_all('a')  # Find all anchor tags (links) in HTML.
            for link in links:
                href = link.get('href')  # We only care about links for archives.
                if href and (re.search(r'\.7z$', href, concurrent=True) or re.search(r'\.zip$', href, concurrent=True)):
                    xse_links.append(str(href))
        else:
            print(f"❌ ERROR : Unable to check for {xse_acronym} updates. \n Status Code: {response.status_code} \n")

    except (ValueError, OSError, requests.exceptions.RequestException) as err:
        print(f"❌ ERROR : Unable to check for {xse_acronym} updates. \n {err} \n")

    if xse_links:
        version_format = str(version_xse.replace(".", "_").replace("0_", ""))
        if not any(version_format in link for link in xse_links):
            print(yaml_settings(f"CLASSIC Data/databases/CLASSIC {gamevars["game"]}.yaml", "Warnings_XSE.Warn_Outdated"))


# =========== GENERATE MAIN RESULTS ===========
def main_combined_result() -> str:
    combined_return = [game_check_integrity(), xse_check_integrity(), xse_check_hashes(), docs_check_folder(),
                       docs_check_ini(f"{gamevars["game"]}.ini"), docs_check_ini(f"{gamevars["game"]}Custom.ini"), docs_check_ini(f"{gamevars["game"]}Prefs.ini")]
    return "".join(combined_return)


def main_generate_required() -> None:
    configure_logging()
    classic_logging()
    classic_data_extract()
    classic_generate_files()
    classic_ver: str = yaml_settings("CLASSIC Data/databases/CLASSIC Main.yaml", "CLASSIC_Info.version")  # type: ignore
    game_name: str = yaml_settings(f"CLASSIC Data/databases/CLASSIC {gamevars["game"]}.yaml", "Game_Info.Main_Root_Name")  # type: ignore
    print(f"Hello World! | Crash Log Auto Scanner & Setup Integrity Checker | {classic_ver} | {game_name}")
    print("REMINDER: COMPATIBLE CRASH LOGS MUST START WITH 'crash-' AND MUST HAVE .log EXTENSION \n")
    print("❓ PLEASE WAIT WHILE CLASSIC CHECKS YOUR SETTINGS AND GAME SETUP...")
    logging.debug(f"> > > STARTED {classic_ver}")

    game_path: YAMLValue | None = yaml_settings(f"CLASSIC Data/CLASSIC {gamevars["game"]} Local.yaml", f"Game{gamevars["vr"]}_Info.Root_Folder_Game")  # type: ignore

    if not game_path:
        docs_path_find()
        docs_generate_paths()
        game_path_find()
        game_generate_paths()
    else:
        main_files_backup()

    print("✔️ ALL CLASSIC AND GAME SETTINGS CHECKS HAVE BEEN PERFORMED!")
    print("    YOU CAN NOW SCAN YOUR CRASH LOGS, GAME AND/OR MOD FILES \n")


if __name__ == "__main__":  # AKA only autorun / do the following when NOT imported.
    main_generate_required()
    os.system("pause")<|MERGE_RESOLUTION|>--- conflicted
+++ resolved
@@ -11,20 +11,13 @@
 import zipfile
 from io import TextIOWrapper
 from pathlib import Path
-<<<<<<< HEAD
-=======
-from typing import Any
->>>>>>> 50dcde15
 
 import aiohttp
 import chardet
 import regex as re
 import requests
 import ruamel.yaml
-<<<<<<< HEAD
 import urllib3
-=======
->>>>>>> 50dcde15
 from bs4 import BeautifulSoup
 from urllib3.exceptions import InsecureRequestWarning
 
@@ -69,11 +62,7 @@
 def remove_readonly(file_path: Path) -> None:
     try:
         # Get current file permissions.
-<<<<<<< HEAD
         permissions = file_path.stat().st_mode if platform.system() == "Windows" else file_path.stat().st_mode & 0o777
-=======
-        permissions = os.stat(file_path).st_mode if platform.system() == "Windows" else os.stat(file_path).st_mode & 0o777
->>>>>>> 50dcde15
         # Remove file permissions if needed.
         if permissions & (os.O_RDONLY | os.O_WRONLY):
             if platform.system() == "Windows":
@@ -195,7 +184,6 @@
         with ignore_path.open("w", encoding="utf-8") as file:
             file.write(default_ignorefile)
 
-<<<<<<< HEAD
     local_path = Path(f"CLASSIC Data/CLASSIC {gamevars["game"]} Local.yaml")
     if not local_path.exists():
         default_yaml: str = yaml_settings("CLASSIC Data/databases/CLASSIC Main.yaml", "CLASSIC_Info.default_localyaml") # type: ignore
@@ -206,16 +194,6 @@
     if not fid_mods_path.exists():
         default_fidfile: str = yaml_settings(f"CLASSIC Data/databases/CLASSIC {gamevars["game"]}.yaml", "Default_FIDMods") # type: ignore
         with fid_mods_path.open("w", encoding="utf-8") as file:
-=======
-    if not os.path.exists(f"CLASSIC Data/CLASSIC {gamevars["game"]} Local.yaml"):
-        default_yaml: str = yaml_settings("CLASSIC Data/databases/CLASSIC Main.yaml", "CLASSIC_Info.default_localyaml") # type: ignore
-        with open(f"CLASSIC Data/CLASSIC {gamevars["game"]} Local.yaml", "w", encoding="utf-8", errors="ignore") as file:
-            file.write(default_yaml)
-
-    if not os.path.exists(f"CLASSIC Data/databases/{gamevars["game"]} FID Mods.txt"):
-        default_fidfile: str = yaml_settings(f"CLASSIC Data/databases/CLASSIC {gamevars["game"]}.yaml", "Default_FIDMods") # type: ignore
-        with open(f"CLASSIC Data/databases/{gamevars["game"]} FID Mods.txt", "w", encoding="utf-8") as file:
->>>>>>> 50dcde15
             file.write(default_fidfile)
 
 
@@ -243,11 +221,7 @@
     batch_size = 1000  # Define the batch size for inserts
     entries: list[tuple[str, ...]] = []
 
-<<<<<<< HEAD
     with file_path.open(encoding="utf-8") as file:
-=======
-    with open(file_path, 'r', encoding='utf-8') as file:  # noqa: UP015
->>>>>>> 50dcde15
         for line in file:
             # Assume each line is formatted as 'plugin | formid | entry'
             parts = line.strip().split(' | ')
@@ -266,17 +240,12 @@
 def insert_entries_to_db(db_path: Path, entries: list[tuple[str, ...]], query: str | None = None) -> None:
     with sqlite3.connect(db_path) as conn:
         if not query:
-<<<<<<< HEAD
             conn.executemany("""INSERT INTO ? (plugin, formid, entry) VALUES (?, ?, ?)""", (gamevars["game"], *entries))
-=======
-            conn.executemany(f'''INSERT INTO {gamevars["game"]} (plugin, formid, entry) VALUES (?, ?, ?)''', entries)
->>>>>>> 50dcde15
         else:
             conn.executemany(query, entries)
         conn.commit()
 
 def create_formid_db() -> None:
-<<<<<<< HEAD
     formid_db_path = Path(f"CLASSIC Data/databases/{gamevars["game"]} FormIDs.db")
     with sqlite3.connect(formid_db_path) as conn:
         conn.execute(
@@ -295,29 +264,13 @@
         if not formid_db_path.exists() or not formid_db_path.stat().st_size > 0:
             print("⏳ Generating FormID cache...", end="")
             batch_insert_entries_from_file(Path(f"CLASSIC Data/databases/{gamevars["game"]} FID Main.txt"), formid_db_path)
-=======
-    with sqlite3.connect(f"CLASSIC Data/databases/{gamevars["game"]} FormIDs.db") as conn:
-        conn.execute(f'''CREATE TABLE IF NOT EXISTS {gamevars["game"]}
-            (id INTEGER PRIMARY KEY AUTOINCREMENT,
-            plugin TEXT, formid TEXT, entry TEXT)''')
-        conn.execute(f"CREATE INDEX IF NOT EXISTS Fallout4_index ON {gamevars["game"]}(formid, plugin COLLATE nocase);")
-        if conn.in_transaction:
-            conn.commit()
-        if not Path(f"CLASSIC Data/databases/{gamevars["game"]} FormIDs.db").exists() or not Path(f"CLASSIC Data/databases/{gamevars["game"]} FormIDs.db").stat().st_size > 0:
-            print("⏳ Generating FormID cache...", end="")
-            batch_insert_entries_from_file(f"CLASSIC Data/databases/{gamevars["game"]} FID Main.txt", f"CLASSIC Data/databases/{gamevars["game"]} FormIDs.db")
->>>>>>> 50dcde15
             print(" Done!")
 
 def classic_data_extract() -> None:
     def open_zip() -> zipfile.ZipFile:
 
-<<<<<<< HEAD
         exe = sys.executable if getattr(sys, "frozen", False) else __file__
         exedir = Path(exe).parent
-=======
-        exedir = Path(sys.executable).parent if getattr(sys, "frozen", False) else Path(__file__).parent
->>>>>>> 50dcde15
 
         if datafile := tuple(exedir.rglob("CLASSIC Data.zip", case_sensitive=False)):
             return zipfile.ZipFile(str(datafile[0]), "r")
@@ -333,7 +286,6 @@
 
     fid_main_path = Path(f"CLASSIC Data/databases/{gamevars["game"]} FID Main.txt")
     try:
-<<<<<<< HEAD
         if not fid_main_path.exists():
             with open_zip() as zip_data:
                 zip_data.extract(f"databases/{gamevars["game"]} FID Main.txt", "CLASSIC Data")
@@ -343,17 +295,6 @@
         raise
 
     if fid_main_path.exists() and not Path(f"CLASSIC Data/databases/{gamevars["game"]} FormIDs.db").exists():
-=======
-        if not os.path.exists(f"CLASSIC Data/databases/{gamevars["game"]} FID Main.txt"):
-            with open_zip() as zip_data:
-                zip_data.extract(f"databases/{gamevars["game"]} FID Main.txt", "CLASSIC Data")
-    except FileNotFoundError:
-        print(f"❌ ERROR : UNABLE TO FIND {gamevars["game"]} FID Main.txt! CLASSIC will not be able to show FormID values.")
-        print("Please ensure that you have extracted all CLASSIC files into the same folder after downloading.")
-        raise
-
-    if os.path.exists(f"CLASSIC Data/databases/{gamevars["game"]} FID Main.txt") and not os.path.exists(f"CLASSIC Data/databases/{gamevars["game"]} FormIDs.db"):
->>>>>>> 50dcde15
         create_formid_db()
 
 async def classic_update_check(quiet: bool = False, gui_request: bool = True) -> bool:
@@ -420,13 +361,7 @@
         win_docs = documents_path / "My Games" / docs_name
 
         # Update the YAML settings (assuming this function exists)
-<<<<<<< HEAD
         yaml_settings(f"CLASSIC Data/CLASSIC {gamevars["game"]} Local.yaml", f"Game{gamevars["vr"]}_Info.Root_Folder_Docs", str(win_docs))
-=======
-        yaml_settings(f"CLASSIC Data/CLASSIC {gamevars["game"]} Local.yaml", f"Game{gamevars["vr"]}_Info.Root_Folder_Docs", f"{win_docs}")
-
-        return win_docs
->>>>>>> 50dcde15
 
     def get_linux_docs_path() -> None:
         game_sid: int = yaml_settings(f"CLASSIC Data/databases/CLASSIC {gamevars["game"]}.yaml", f"Game{gamevars["vr"]}_Info.Main_SteamID")  # type: ignore
@@ -441,28 +376,16 @@
                 if str(game_sid) in library_line:
                     library_path = library_path.joinpath("steamapps")
                     linux_docs = library_path.joinpath("compatdata", str(game_sid), "pfx", "drive_c", "users", "steamuser", "My Documents", "My Games", docs_name)
-<<<<<<< HEAD
                     yaml_settings(f"CLASSIC Data/CLASSIC {gamevars["game"]} Local.yaml", f"Game{gamevars["vr"]}_Info.Root_Folder_Docs", str(linux_docs))
-=======
-                    yaml_settings(f"CLASSIC Data/CLASSIC {gamevars["game"]} Local.yaml", f"Game{gamevars["vr"]}_Info.Root_Folder_Docs", f"{linux_docs}")
->>>>>>> 50dcde15
 
     def get_manual_docs_path() -> None:
         print(f"> > > PLEASE ENTER THE FULL DIRECTORY PATH WHERE YOUR {docs_name}.ini IS LOCATED < < <")
         while True:
-<<<<<<< HEAD
             input_str = input(f"(EXAMPLE: C:/Users/Zen/Documents/My Games/{docs_name} | Press ENTER to confirm.)\n> ").strip()
             input_path = Path(input_str)
             if input_str and input_path.is_dir():
                 print(f"You entered: '{input_str}' | This path will be automatically added to CLASSIC Settings.yaml")
                 yaml_settings(f"CLASSIC Data/CLASSIC {gamevars["game"]} Local.yaml", f"Game{gamevars["vr"]}_Info.Root_Folder_Docs", str(input_path))
-=======
-            path_input = input(f"(EXAMPLE: C:/Users/Zen/Documents/My Games/{docs_name} | Press ENTER to confirm.)\n> ")
-            if os.path.exists(path_input) and os.path.isdir(path_input):
-                print(f"You entered: '{path_input}' | This path will be automatically added to CLASSIC Settings.yaml")
-                manual_docs = Path(path_input.strip())
-                yaml_settings(f"CLASSIC Data/CLASSIC {gamevars["game"]} Local.yaml", f"Game{gamevars["vr"]}_Info.Root_Folder_Docs", str(manual_docs))
->>>>>>> 50dcde15
                 break
 
             print(f"'{input_str}' is not a valid or existing directory path. Please try again.")
@@ -475,16 +398,8 @@
         else:
             get_linux_docs_path()
 
-<<<<<<< HEAD
     docs_path: str | None = yaml_settings(f"CLASSIC Data/CLASSIC {gamevars["game"]} Local.yaml", f"Game{gamevars["vr"]}_Info.Root_Folder_Docs")  # type: ignore
     if not docs_path or not Path(docs_path).is_dir():
-=======
-    docs_path = yaml_settings(f"CLASSIC Data/CLASSIC {gamevars["game"]} Local.yaml", f"Game{gamevars["vr"]}_Info.Root_Folder_Docs")  # type: ignore
-    try:  # In case .exists() complains about checking a None value.
-        if docs_path and not Path(docs_path).exists():
-            get_manual_docs_path()
-    except (ValueError, OSError):
->>>>>>> 50dcde15
         get_manual_docs_path()
 
 
@@ -513,15 +428,9 @@
             Path_Check = LOG_Check.readlines()
             for logline in Path_Check:
                 if "plugin directory" in logline:
-<<<<<<< HEAD
                     logline = logline[19:].replace(f"\\Data\\{xse_acronym_base}\\Plugins", "").replace("\n", "")
                     game_path = Path(logline)
                     if not logline or not game_path.exists():
-=======
-                    logline = logline[19:].replace(f"\\Data\\{xse_acronym_base}\\Plugins", "")
-                    game_path: str | Path = logline.replace("\n", "")
-                    if not game_path or not Path(game_path).exists():
->>>>>>> 50dcde15
                         print(f"> > PLEASE ENTER THE FULL DIRECTORY PATH WHERE YOUR {game_name} IS LOCATED < <")
                         path_input = input(fr"(EXAMPLE: C:\Steam\steamapps\common\{game_name} | Press ENTER to confirm.)\n> ")
                         print(f"You entered: {path_input} | This path will be automatically added to CLASSIC Settings.yaml")
@@ -567,11 +476,7 @@
     game_exe_path = Path(game_exe_local) if game_exe_local else None
     steam_ini_path = Path(steam_ini_local) if steam_ini_local else None
     if game_exe_path and game_exe_path.is_file():
-<<<<<<< HEAD
         with game_exe_path.open("rb") as f:
-=======
-        with open(game_exe_path, "rb") as f:
->>>>>>> 50dcde15
             file_contents = f.read()
             # Algo should match the one used for Database YAML!
             exe_hash_local = hashlib.sha256(file_contents).hexdigest()
@@ -595,11 +500,7 @@
 # =========== CHECK GAME XSE SCRIPTS -> GET PATH AND HASHES ===========
 def xse_check_integrity() -> str:  # RESERVED | NEED VR HASH/FILE CHECK
     failed_list: list = []
-<<<<<<< HEAD
     message_list: list[str] = []
-=======
-    message_list: list[Any] = []
->>>>>>> 50dcde15
     logging.debug("- - - INITIATED XSE INTEGRITY CHECK")
 
     catch_errors: list[str] = yaml_settings("CLASSIC Data/databases/CLASSIC Main.yaml", "catch_log_errors") # type: ignore
@@ -614,11 +515,7 @@
             if Path(adlib_file).exists():
                 message_list.append("✔️ REQUIRED: *Address Library* for Script Extender is installed! \n-----\n")
             else:
-<<<<<<< HEAD
                 message_list.append(yaml_settings(f"CLASSIC Data/databases/CLASSIC {gamevars["game"]}.yaml", "Warnings_MODS.Warn_ADLIB_Missing"))  # type: ignore
-=======
-                message_list.append(yaml_settings(f"CLASSIC Data/databases/CLASSIC {gamevars["game"]}.yaml", "Warnings_MODS.Warn_ADLIB_Missing"))
->>>>>>> 50dcde15
         case _:
             message_list.append(f"❌ Value for Address Library is invalid or missing from CLASSIC {gamevars["game"]} Local.yaml!\n-----\n")
 
@@ -631,11 +528,7 @@
                 if str(xse_ver_latest) in xse_data[0]:
                     message_list.append(f"✔️ You have the latest version of *{xse_full_name}*! \n-----\n")
                 else:
-<<<<<<< HEAD
                     message_list.append(yaml_settings(f"CLASSIC Data/databases/CLASSIC {gamevars["game"]}.yaml", "Warnings_XSE.Warn_Outdated")) # type: ignore
-=======
-                    message_list.append(yaml_settings(f"CLASSIC Data/databases/CLASSIC {gamevars["game"]}.yaml", "Warnings_XSE.Warn_Outdated"))
->>>>>>> 50dcde15
                 for line in xse_data:
                     if any(item.lower() in line.lower() for item in catch_errors):
                         failed_list.append(line)  # noqa: PERF401
@@ -655,11 +548,7 @@
 
 
 def xse_check_hashes() -> str:
-<<<<<<< HEAD
     message_list: list[str] = []
-=======
-    message_list: list[Any] = []
->>>>>>> 50dcde15
     logging.debug("- - - INITIATED XSE FILE HASH CHECK")
 
     xse_script_missing = xse_script_mismatch = False
@@ -668,11 +557,7 @@
 
     xse_hashedscripts_local = dict.fromkeys(xse_hashedscripts)
     for key in xse_hashedscripts_local:
-<<<<<<< HEAD
         script_path = Path(rf"{game_folder_scripts}\{key!s}")
-=======
-        script_path = Path(fr"{game_folder_scripts}\{key!s}")
->>>>>>> 50dcde15
         if script_path.is_file():
             with script_path.open("rb") as f:
                 file_contents = f.read()
@@ -694,15 +579,9 @@
                 xse_script_mismatch = True
 
     if xse_script_missing:
-<<<<<<< HEAD
         message_list.append(yaml_settings(f"CLASSIC Data/databases/CLASSIC {gamevars["game"]}.yaml", "Warnings_XSE.Warn_Missing")) # type: ignore
     if xse_script_mismatch:
         message_list.append(yaml_settings(f"CLASSIC Data/databases/CLASSIC {gamevars["game"]}.yaml", "Warnings_XSE.Warn_Mismatch")) # type: ignore
-=======
-        message_list.append(yaml_settings(f"CLASSIC Data/databases/CLASSIC {gamevars["game"]}.yaml", "Warnings_XSE.Warn_Missing"))
-    if xse_script_mismatch:
-        message_list.append(yaml_settings(f"CLASSIC Data/databases/CLASSIC {gamevars["game"]}.yaml", "Warnings_XSE.Warn_Mismatch"))
->>>>>>> 50dcde15
     if not xse_script_missing and not xse_script_mismatch:
         message_list.append("✔️ All Script Extender files have been found and accounted for! \n-----\n")
 
@@ -785,12 +664,7 @@
 # =========== GENERATE FILE BACKUPS ===========
 def main_files_backup() -> None:
     # Got an expired certificate warning after a few tries, maybe there's a better way?
-<<<<<<< HEAD
     urllib3.disable_warnings(category=InsecureRequestWarning)
-=======
-    # noinspection PyUnresolvedReferences
-    requests.packages.urllib3.disable_warnings(category=InsecureRequestWarning) # type: ignore
->>>>>>> 50dcde15
 
     backup_list: list[str] = yaml_settings("CLASSIC Data/databases/CLASSIC Main.yaml", "CLASSIC_AutoBackup")  # type: ignore
     game_path: str | None = yaml_settings(f"CLASSIC Data/CLASSIC {gamevars["game"]} Local.yaml", f"Game{gamevars["vr"]}_Info.Root_Folder_Game")  # type: ignore
@@ -815,17 +689,10 @@
     backup_path.mkdir(parents=True, exist_ok=True)
     # Backup the file if backup of file does not already exist.
     game_files = list(Path(game_path).glob("*.*")) # type: ignore
-<<<<<<< HEAD
     backup_files = [file.name for file in backup_path.glob("*.*")]
     for file in game_files:
         if file.name not in backup_files and any(file.name in item for item in backup_list):
             destination_file = backup_path / file.name
-=======
-    backup_files = list(Path(backup_path).glob("*.*"))
-    for file in game_files:
-        if any(file.name in item for item in backup_list) and all(file.name not in str(item) for item in backup_files):
-            destination_file = f"{backup_path}/{file.name}"
->>>>>>> 50dcde15
             shutil.copy2(file, destination_file)
 
     # Check for Script Extender updates since we also need local version for it.
