import configparser
import contextlib
import datetime
import hashlib
import logging
import os
import platform
import shutil
import sqlite3
import sys
import zipfile
from collections.abc import Iterator
from io import TextIOWrapper
from pathlib import Path
from typing import Literal, TypedDict

import aiohttp
import chardet
import regex as re
import requests
import ruamel.yaml
import urllib3
from bs4 import BeautifulSoup
from PySide6.QtCore import QObject, Signal
from urllib3.exceptions import InsecureRequestWarning

if platform.system() == "Windows":
    import winreg

""" AUTHOR NOTES (POET): ❓ ❌ ✔️
    ❓ REMINDER: 'shadows x from outer scope' means the variable name repeats both in the func and outside all other func.
    ❓ Comments marked as RESERVED in all scripts are intended for future updates or tests, do not edit / move / remove.
    ❓ (..., encoding="utf-8", errors="ignore") needs to go with every opened file because of unicode & charmap errors.
    ❓ import shelve if you want to store persistent data that you do not want regular users to access or modify.
    ❓ Globals are generally used to standardize game paths and INI files naming conventions.
    -----
    CO-AUTHOR NOTES (EvilDarkArchon):
    ❓ We're going to have to special-case (or disable) Starfield Script Extender update checks because it's on Nexus, not silverlock.org.
"""

type YAMLValue = dict[str, YAMLValue] | list[str] | str | int
type YAMLValueOptional = YAMLValue | None
type GameID = Literal["Fallout4", "Skyrim", "SkyrimSE", "Starfield"] # Entries must correspond to the game's My Games folder name.

class GameVars(TypedDict):
    game: GameID
    vr: Literal["VR", ""]

gamevars: GameVars = {
    "game": "Fallout4",
    "vr": ""
}

class ManualDocsPath(QObject):
    manual_docs_path_signal = Signal()

    def __init__(self) -> None:
        super().__init__()

    def get_manual_docs_path_gui(self, path: str) -> None:
        if os.path.isdir(path):
            print(f"You entered: '{path}' | This path will be automatically added to CLASSIC Settings.yaml")
            manual_docs = Path(path.strip())
            yaml_settings(f"CLASSIC Data/CLASSIC {gamevars['game']} Local.yaml", f"Game{gamevars['vr']}_Info.Root_Folder_Docs", str(manual_docs))
        else:
            print(f"'{path}' is not a valid or existing directory path. Please try again.")
            self.manual_docs_path_signal.emit()

<<<<<<< HEAD
@contextlib.contextmanager
def open_file_with_encoding(file_path: Path | str | os.PathLike) -> Iterator[TextIOWrapper]:
    """Read only file open with encoding detection. Only for text files."""

    if not isinstance(file_path, Path):
        file_path = Path(file_path)
    with file_path.open("rb") as f:
=======
class GamePathEntry(QObject):
    game_path_signal = Signal()

    def __init__(self) -> None:
        super().__init__()

    def get_game_path_gui(self, path: str) -> None:
        if os.path.isdir(path):
            print(f"You entered: '{path}' | This path will be automatically added to CLASSIC Settings.yaml")
            game_path = Path(path.strip())
            yaml_settings(f"CLASSIC Data/CLASSIC {gamevars['game']} Local.yaml", f"Game{gamevars['vr']}_Info.Root_Folder_Game", str(game_path))
        else:
            print(f"'{path}' is not a valid or existing directory path. Please try again.")
            self.game_path_signal.emit()

def open_file_with_encoding(file_path: str | os.PathLike) -> TextIOWrapper:  # Read only file open with encoding detection. Only for text files.
    with open(file_path, "rb") as f:
>>>>>>> a414e9d2
        raw_data = f.read()
        encoding = chardet.detect(raw_data)["encoding"]

    file_handle = file_path.open(encoding=encoding, errors="ignore")
    try:
        yield file_handle
    finally:
        file_handle.close()


# Logging levels: debug | info | warning | error | critical
# Level in basicConfig is minimum and must be UPPERCASE
def configure_logging() -> None:
    logging.basicConfig(
        level=logging.INFO,
        filename="CLASSIC Journal.log",
        filemode="a",
        format="%(asctime)s | %(levelname)s | %(message)s")


# ================================================
# DEFINE FILE / YAML FUNCTIONS
# ================================================
def remove_readonly(file_path: Path) -> None:
    try:
        # Get current file permissions.
        permissions = file_path.stat().st_mode if platform.system() == "Windows" else file_path.stat().st_mode & 0o777
        # Remove file permissions if needed.
        if permissions & (os.O_RDONLY | os.O_WRONLY):
            if platform.system() == "Windows":
                file_path.chmod(permissions & ~0o400)
            else:
                file_path.chmod(permissions | 0o200)

            logging.debug(f"- - - '{file_path}' is no longer Read-Only.")
        else:
            logging.debug(f"- - - '{file_path}' is not set to Read-Only.")

    except FileNotFoundError:
        logging.error(f"> > > ERROR (remove_readonly) : '{file_path}' not found.")
    except (ValueError, OSError) as err:
        logging.error(f"> > > ERROR (remove_readonly) : {err}")

class YamlSettingsCache:
    def __init__(self) -> None:
        self.cache: dict[Path, ruamel.yaml.CommentedMap] = {}
        self.file_mod_times: dict[Path, float] = {}

    def load_yaml(self, yaml_path: str | os.PathLike) -> dict[str, YAMLValue]:
        # Use pathlib for file handling and caching
        yaml_path = Path(yaml_path)
        if yaml_path.exists():
            # Check if the file has been modified since it was last cached
            last_mod_time = yaml_path.stat().st_mtime
            if (yaml_path not in self.file_mod_times or
                self.file_mod_times[yaml_path] != last_mod_time):

                # Update the file modification time
                self.file_mod_times[yaml_path] = last_mod_time

                # Reload the YAML file
                with yaml_path.open('r', encoding='utf-8') as yaml_file:
                    yaml = ruamel.yaml.YAML()
                    yaml.indent(offset=2)
                    yaml.width = 300
                    self.cache[yaml_path] = yaml.load(yaml_file)

        return self.cache.get(yaml_path, {})

    def get_setting(self, yaml_path: Path, key_path: str, new_value: str | bool | None = None) -> YAMLValue | None:
        data = self.load_yaml(yaml_path)
        keys = key_path.split('.') if isinstance(key_path, str) else key_path
        value = data

        # If new_value is provided, update the value
        if new_value is not None:
            for key in keys[:-1]:
                value: dict[str, YAMLValue] = value.setdefault(key, {}) # type: ignore
            value[keys[-1]] = new_value

            # Write changes back to the YAML file
            with yaml_path.open("w", encoding="utf-8") as yaml_file:
                yaml = ruamel.yaml.YAML()
                yaml.indent(offset=2)
                yaml.width = 300
                yaml.dump(data, yaml_file)

            # Update the cache
            self.cache[yaml_path] = data # type: ignore
            return new_value

        # Traverse YAML structure to get value
        for key in keys:
            if key in value:
                value = value[key] # type: ignore
            else:
                return None  # Key not found
        if value is None and "Path" not in key_path:  # type: ignore  # Error me if I mistype or screw up the value grab.
            print(f"❌ ERROR (yaml_settings) : Trying to grab a None value for : '{key_path}'") # Despite what the type checker says, this code is reachable.
        return value

# Instantiate a global cache object
yaml_cache = YamlSettingsCache()

# Function compatible with the old interface
def yaml_settings(yaml_path: str, key_path: str, new_value: str | bool | None = None) -> YAMLValue | None:
    return yaml_cache.get_setting(Path(yaml_path), key_path, new_value)

def classic_settings(setting: str | None = None) -> str | bool | None:
    settings_path = Path("CLASSIC Settings.yaml")
    if not settings_path.exists():
        default_settings: str = yaml_settings("CLASSIC Data/databases/CLASSIC Main.yaml", "CLASSIC_Info.default_settings")  # type: ignore
        with settings_path.open("w", encoding="utf-8") as file:
            file.write(default_settings)
    if setting:
        get_setting: str | bool | None = yaml_settings(str(settings_path), f"CLASSIC_Settings.{setting}")  # type: ignore
        if get_setting is None and "Path" not in setting:  # Error me if I make a stupid mistype.
            print(f"❌ ERROR (classic_settings) : Trying to grab a None value for : '{setting}'")
        return get_setting
    return None

gamevars["vr"] = "VR" if classic_settings("VR Mode") else ""


# ================================================
# CREATE REQUIRED FILES, SETTINGS & UPDATE CHECK
# ================================================
def classic_generate_files() -> None:  # Other paths will be auto generated by the code.
    ignore_path = Path("CLASSIC Ignore.yaml")
    if not ignore_path.exists():
        default_ignorefile: str = yaml_settings("CLASSIC Data/databases/CLASSIC Main.yaml", "CLASSIC_Info.default_ignorefile") # type: ignore
        with ignore_path.open("w", encoding="utf-8") as file:
            file.write(default_ignorefile)

    local_path = Path(f"CLASSIC Data/CLASSIC {gamevars["game"]} Local.yaml")
    if not local_path.exists():
        default_yaml: str = yaml_settings("CLASSIC Data/databases/CLASSIC Main.yaml", "CLASSIC_Info.default_localyaml") # type: ignore
        with local_path.open("w", encoding="utf-8", errors="ignore") as file:
            file.write(default_yaml)

    fid_mods_path = Path(f"CLASSIC Data/databases/{gamevars["game"]} FID Mods.txt")
    if not fid_mods_path.exists():
        default_fidfile: str = yaml_settings(f"CLASSIC Data/databases/CLASSIC {gamevars["game"]}.yaml", "Default_FIDMods") # type: ignore
        with fid_mods_path.open("w", encoding="utf-8") as file:
            file.write(default_fidfile)


def classic_logging() -> None:
    logging.debug("- - - INITIATED LOGGING CHECK")
    journal_path = Path("CLASSIC Journal.log")
    if journal_path.exists():
        log_time = datetime.datetime.fromtimestamp(journal_path.stat().st_mtime)
        current_time = datetime.datetime.now()
        log_age = current_time - log_time
        if log_age.days > 7:
            try:
                journal_path.unlink(missing_ok=True)  # We do this to trigger an auto update check every X days.
                print("CLASSIC Journal.log has been deleted and regenerated due to being older than 7 days.")
                configure_logging()
            except (ValueError, OSError) as err:
                print(f"An error occurred while deleting {journal_path.name}: {err}")

def batch_insert_entries_from_file(file_path: Path, db_path: Path) -> None:
    batch_size = 1000  # Define the batch size for inserts
    entries: list[tuple[str, ...]] = []

    with file_path.open(encoding="utf-8") as file:
        for line in file:
            # Assume each line is formatted as 'plugin | formid | entry'
            parts = line.strip().split(' | ')
            if len(parts) == 3:
                entries.append(tuple(parts))

            # When we reach the batch size, insert and clear the list
            if len(entries) >= batch_size:
                insert_entries_to_db(db_path, entries)
                entries.clear()

        # Insert any remaining entries after the loop
        if entries:
            insert_entries_to_db(db_path, entries)

def insert_entries_to_db(db_path: Path, entries: list[tuple[str, ...]], query: str | None = None) -> None:
    with sqlite3.connect(db_path) as conn:
        if not query:
            conn.executemany("""INSERT INTO ? (plugin, formid, entry) VALUES (?, ?, ?)""", (gamevars["game"], *entries))
        else:
            conn.executemany(query, entries)
        conn.commit()

def create_formid_db() -> None:
    formid_db_path = Path(f"CLASSIC Data/databases/{gamevars["game"]} FormIDs.db")
    with sqlite3.connect(formid_db_path) as conn:
        conn.execute(
            """CREATE TABLE IF NOT EXISTS ?
            (id INTEGER PRIMARY KEY AUTOINCREMENT,
            plugin TEXT, formid TEXT, entry TEXT)""",
            (gamevars["game"],),
        )
        conn.execute(
            """CREATE INDEX IF NOT EXISTS Fallout4_index ON ?
            (formid, plugin COLLATE nocase);""",
            (gamevars["game"],),
        )
        if conn.in_transaction:
            conn.commit()
        if not formid_db_path.exists() or not formid_db_path.stat().st_size > 0:
            print("⏳ Generating FormID cache...", end="")
            batch_insert_entries_from_file(Path(f"CLASSIC Data/databases/{gamevars["game"]} FID Main.txt"), formid_db_path)
            print(" Done!")

def classic_data_extract() -> None:
    def open_zip() -> zipfile.ZipFile:

        exe = sys.executable if getattr(sys, "frozen", False) else __file__
        exedir = Path(exe).parent

        if datafile := tuple(exedir.rglob("CLASSIC Data.zip", case_sensitive=False)):
            return zipfile.ZipFile(str(datafile[0]), "r")
        raise FileNotFoundError
    try:
        if not Path("CLASSIC Data/databases/CLASSIC Main.yaml").exists():
            with open_zip() as zip_data:
                zip_data.extractall("CLASSIC Data")
    except FileNotFoundError:
        print("❌ ERROR : UNABLE TO FIND CLASSIC Data.zip! This archive is required for CLASSIC to function.")
        print("Please ensure that you have extracted all CLASSIC files into the same folder after downloading.")
        raise

    fid_main_path = Path(f"CLASSIC Data/databases/{gamevars["game"]} FID Main.txt")
    try:
        if not fid_main_path.exists():
            with open_zip() as zip_data:
                zip_data.extract(f"databases/{gamevars["game"]} FID Main.txt", "CLASSIC Data")
    except FileNotFoundError:
        print(f"❌ ERROR : UNABLE TO FIND {fid_main_path.name}! CLASSIC will not be able to show FormID values.")
        print("Please ensure that you have extracted all CLASSIC files into the same folder after downloading.")
        raise

    if fid_main_path.exists() and not Path(f"CLASSIC Data/databases/{gamevars["game"]} FormIDs.db").exists():
        create_formid_db()

async def classic_update_check(quiet: bool = False, gui_request: bool = True) -> bool:
    logging.debug("- - - INITIATED UPDATE CHECK")
    if classic_settings("Update Check") or gui_request:
        classic_local: str = yaml_settings("CLASSIC Data/databases/CLASSIC Main.yaml", "CLASSIC_Info.version")  # type: ignore
        if not quiet:
            print("❓ (Needs internet connection) CHECKING FOR NEW CLASSIC VERSIONS...")
            sys.stdout.flush()
            print("   (You can disable this check in the EXE or CLASSIC Settings.yaml) \n")
            sys.stdout.flush()
        async with aiohttp.ClientSession() as session:
            try:
                async with session.get("https://api.github.com/repos/evildarkarchon/CLASSIC-Fallout4/releases/latest") as response:
                    if response.status != 200:
                        response.raise_for_status()
                    response_json = await response.json()  # Await the JSON response

                    # Now you can access items in the JSON response
                    classic_ver_received = response_json["name"]

                    if classic_ver_received == classic_local:
                        if not quiet:
                            print(f"Your CLASSIC Version: {classic_local}\nNewest CLASSIC Version: {classic_ver_received}\n")
                            sys.stdout.flush()
                            print("✔️ You have the latest version of CLASSIC! \n")
                            sys.stdout.flush()
                        return True

                    if not quiet:
                        print(yaml_settings("CLASSIC Data/databases/CLASSIC Main.yaml", f"CLASSIC_Interface.update_warning_{gamevars["game"]}"))
                        sys.stdout.flush()
            except (ValueError, OSError, aiohttp.ClientError) as err:
                if not quiet:
                    print(err)
                    sys.stdout.flush()
                    print(yaml_settings("CLASSIC Data/databases/CLASSIC Main.yaml", f"CLASSIC_Interface.update_unable_{gamevars["game"]}"))
                    sys.stdout.flush()
    elif not quiet:
        print("\n❌ NOTICE: UPDATE CHECK IS DISABLED IN CLASSIC Settings.yaml \n")
        sys.stdout.flush()
        print("===============================================================================")
        sys.stdout.flush()
    return False


# ================================================
# CHECK DEFAULT DOCUMENTS & GAME FOLDERS / FILES
# ================================================
# =========== CHECK DOCUMENTS FOLDER PATH -> GET GAME DOCUMENTS FOLDER ===========
manual_docs_gui = ManualDocsPath()
def docs_path_find() -> None:
    logging.debug("- - - INITIATED DOCS PATH CHECK")
    docs_name: str = yaml_settings(f"CLASSIC Data/databases/CLASSIC {gamevars["game"]}.yaml", f"Game{gamevars["vr"]}_Info.Main_Docs_Name")  # type: ignore

    def get_windows_docs_path() -> None:
        try:
            with winreg.OpenKey(winreg.HKEY_CURRENT_USER, "Software\\Microsoft\\Windows\\CurrentVersion\\Explorer\\Shell Folders") as key: # type: ignore
                documents_path = Path(winreg.QueryValueEx(key, "Personal")[0])  # type: ignore
        except OSError:
            # Fallback to a default path if registry key is not found
            documents_path = Path.home() / "Documents"

        # Construct the full path
        win_docs = documents_path / "My Games" / docs_name

        # Update the YAML settings (assuming this function exists)
        yaml_settings(f"CLASSIC Data/CLASSIC {gamevars["game"]} Local.yaml", f"Game{gamevars["vr"]}_Info.Root_Folder_Docs", str(win_docs))

    def get_linux_docs_path() -> None:
        game_sid: int = yaml_settings(f"CLASSIC Data/databases/CLASSIC {gamevars["game"]}.yaml", f"Game{gamevars["vr"]}_Info.Main_SteamID")  # type: ignore
        libraryfolders_path = Path.home().joinpath(".local", "share", "Steam", "steamapps", "common", "libraryfolders.vdf")
        if libraryfolders_path.is_file():
            library_path = Path()
            with libraryfolders_path.open(encoding="utf-8", errors="ignore") as steam_library_raw:
                steam_library = steam_library_raw.readlines()
            for library_line in steam_library:
                if "path" in library_line:
                    library_path = Path(library_line.split('"')[3])
                if str(game_sid) in library_line:
                    library_path = library_path.joinpath("steamapps")
                    linux_docs = library_path.joinpath("compatdata", str(game_sid), "pfx", "drive_c", "users", "steamuser", "My Documents", "My Games", docs_name)
                    yaml_settings(f"CLASSIC Data/CLASSIC {gamevars["game"]} Local.yaml", f"Game{gamevars["vr"]}_Info.Root_Folder_Docs", str(linux_docs))

    def get_manual_docs_path() -> None:
        if "PySide6" in sys.modules:
            manual_docs_gui.manual_docs_path_signal.emit()
            return
        print(f"> > > PLEASE ENTER THE FULL DIRECTORY PATH WHERE YOUR {docs_name}.ini IS LOCATED < < <")
        while True:
            input_str = input(f"(EXAMPLE: C:/Users/Zen/Documents/My Games/{docs_name} | Press ENTER to confirm.)\n> ").strip()
            input_path = Path(input_str)
            if input_str and input_path.is_dir():
                print(f"You entered: '{input_str}' | This path will be automatically added to CLASSIC Settings.yaml")
                yaml_settings(f"CLASSIC Data/CLASSIC {gamevars["game"]} Local.yaml", f"Game{gamevars["vr"]}_Info.Root_Folder_Docs", str(input_path))
                break

            print(f"'{input_str}' is not a valid or existing directory path. Please try again.")

    # =========== CHECK IF GAME DOCUMENTS FOLDER PATH WAS GENERATED AND FOUND ===========
    docs_path: str | None = yaml_settings(f"CLASSIC Data/CLASSIC {gamevars["game"]} Local.yaml", f"Game{gamevars["vr"]}_Info.Root_Folder_Docs")  # type: ignore
    if docs_path is None:
        if platform.system() == "Windows":
            get_windows_docs_path()
        else:
            get_linux_docs_path()

    docs_path = yaml_settings(f"CLASSIC Data/CLASSIC {gamevars["game"]} Local.yaml", f"Game{gamevars["vr"]}_Info.Root_Folder_Docs")  # type: ignore
    try:  # In case .exists() complains about checking a None value.
        if docs_path and not Path(docs_path).exists():
            if "PySide6" in sys.modules:
                manual_docs_gui.manual_docs_path_signal.emit()
            else:
                get_manual_docs_path()
    except (ValueError, OSError):
        if "PySide6" in sys.modules:
            manual_docs_gui.manual_docs_path_signal.emit()
        else:
            get_manual_docs_path()

def get_manual_docs_path_gui(path: str) -> None:
    path = path.strip()
    if Path(path).is_dir():
        file_found: bool = False
        for file in Path(path).rglob("*.ini"):
            if f"{gamevars['game']}.ini" in file.name or (gamevars["game"] == "SkyrimSE" and "Skyrim.ini" in file.name):
                print(f"You entered: '{path}' | This path will be automatically added to CLASSIC Settings.yaml")
                manual_docs = Path(path)
                yaml_settings(f"CLASSIC Data/CLASSIC {gamevars["game"]} Local.yaml", f"Game{gamevars["vr"]}_Info.Root_Folder_Docs", str(manual_docs))
                file_found = True
                break
        if not file_found:
            if gamevars["game"] != "SkyrimSE":
                print(f"❌ ERROR : NO {gamevars['game']}.ini FILE FOUND IN '{path}'! Please try again.")
            elif gamevars["game"] == "SkyrimSE":
                print(f"❌ ERROR : NO Skyrim.ini FILE FOUND IN '{path}'! Please try again.")
            manual_docs_gui.manual_docs_path_signal.emit()
    else:
        print(f"'{path}' is not a valid or existing directory path. Please try again.")
        manual_docs_gui.manual_docs_path_signal.emit()

def docs_generate_paths() -> None:
    logging.debug("- - - INITIATED DOCS PATH GENERATION")
    xse_acronym: str = yaml_settings(f"CLASSIC Data/databases/CLASSIC {gamevars["game"]}.yaml", f"Game{gamevars["vr"]}_Info.XSE_Acronym")  # type: ignore
    xse_acronym_base: str = yaml_settings(f"CLASSIC Data/databases/CLASSIC {gamevars["game"]}.yaml", "Game_Info.XSE_Acronym")  # type: ignore
    docs_path: Path = Path(yaml_settings(f"CLASSIC Data/CLASSIC {gamevars["game"]} Local.yaml", f"Game{gamevars["vr"]}_Info.Root_Folder_Docs"))  # type: ignore

    yaml_settings(f"CLASSIC Data/CLASSIC {gamevars["game"]} Local.yaml", f"Game{gamevars["vr"]}_Info.Docs_Folder_XSE", str(docs_path.joinpath(xse_acronym_base)))
    yaml_settings(f"CLASSIC Data/CLASSIC {gamevars["game"]} Local.yaml", f"Game{gamevars["vr"]}_Info.Docs_File_PapyrusLog", str(docs_path.joinpath("Logs/Script/Papyrus.0.log")))
    yaml_settings(f"CLASSIC Data/CLASSIC {gamevars["game"]} Local.yaml", f"Game{gamevars["vr"]}_Info.Docs_File_WryeBashPC", str(docs_path.joinpath("ModChecker.html")))
    yaml_settings(f"CLASSIC Data/CLASSIC {gamevars["game"]} Local.yaml", f"Game{gamevars["vr"]}_Info.Docs_File_XSE", str(docs_path.joinpath(xse_acronym_base, f"{xse_acronym.lower()}.log")))


# =========== CHECK DOCUMENTS XSE FILE -> GET GAME ROOT FOLDER PATH ===========
game_path_gui = GamePathEntry()
def game_path_find() -> None:
    logging.debug("- - - INITIATED GAME PATH CHECK")
    xse_file: str | None = yaml_settings(f"CLASSIC Data/CLASSIC {gamevars["game"]} Local.yaml", f"Game{gamevars["vr"]}_Info.Docs_File_XSE")  # type: ignore
    xse_acronym: str = yaml_settings(f"CLASSIC Data/databases/CLASSIC {gamevars["game"]}.yaml", f"Game{gamevars["vr"]}_Info.XSE_Acronym")  # type: ignore
    xse_acronym_base: str = yaml_settings(f"CLASSIC Data/databases/CLASSIC {gamevars["game"]}.yaml", "Game_Info.XSE_Acronym")  # type: ignore
    game_name: str = yaml_settings(f"CLASSIC Data/databases/CLASSIC {gamevars["game"]}.yaml", f"Game{gamevars["vr"]}_Info.Main_Root_Name")  # type: ignore

    if xse_file and Path(xse_file).is_file():
        with open_file_with_encoding(xse_file) as LOG_Check:
            Path_Check = LOG_Check.readlines()
            for logline in Path_Check:
                if "plugin directory" in logline:
<<<<<<< HEAD
                    logline = logline[19:].replace(f"\\Data\\{xse_acronym_base}\\Plugins", "").replace("\n", "")
                    game_path = Path(logline)
                    if not logline or not game_path.exists():
                        print(f"> > PLEASE ENTER THE FULL DIRECTORY PATH WHERE YOUR {game_name} IS LOCATED < <")
                        path_input = input(fr"(EXAMPLE: C:\Steam\steamapps\common\{game_name} | Press ENTER to confirm.)\n> ")
                        print(f"You entered: {path_input} | This path will be automatically added to CLASSIC Settings.yaml")
                        game_path = Path(path_input.strip())

                    yaml_settings(f"CLASSIC Data/CLASSIC {gamevars["game"]} Local.yaml", f"Game{gamevars["vr"]}_Info.Root_Folder_Game", str(game_path))
=======
                    logline = logline[19:].replace(f"\\Data\\{xse_acronym_base}\\Plugins", "")
                    game_path: str | Path = logline.replace("\n", "")
                    if not game_path or not Path(game_path).exists():
                        if "PySide6" in sys.modules:
                            game_path_gui.game_path_signal.emit()
                        else:
                            print(f"> > PLEASE ENTER THE FULL DIRECTORY PATH WHERE YOUR {game_name} IS LOCATED < <")
                            path_input = input(fr"(EXAMPLE: C:\Steam\steamapps\common\{game_name} | Press ENTER to confirm.)\n> ")
                            print(f"You entered: {path_input} | This path will be automatically added to CLASSIC Settings.yaml")
                            game_path = Path(path_input.strip())

                            yaml_settings(f"CLASSIC Data/CLASSIC {gamevars["game"]} Local.yaml", f"Game{gamevars["vr"]}_Info.Root_Folder_Game", str(game_path))
>>>>>>> a414e9d2
    else:
        print(f"❌ CAUTION : THE {xse_acronym.lower()}.log FILE IS MISSING FROM YOUR GAME DOCUMENTS FOLDER! \n")
        print(f"   You need to run the game at least once with {xse_acronym.lower()}_loader.exe \n")
        print("    After that, try running CLASSIC again! \n-----\n")


def game_generate_paths() -> None:
    logging.debug("- - - INITIATED GAME PATH GENERATION")

    game_path: str = yaml_settings(f"CLASSIC Data/CLASSIC {gamevars["game"]} Local.yaml", f"Game{gamevars["vr"]}_Info.Root_Folder_Game")  # type: ignore
    yaml_settings(f"CLASSIC Data/databases/CLASSIC {gamevars["game"]}.yaml", f"Game{gamevars["vr"]}_Info.XSE_Acronym")  # type: ignore
    xse_acronym_base: str = yaml_settings(f"CLASSIC Data/databases/CLASSIC {gamevars["game"]}.yaml", "Game_Info.XSE_Acronym")  # type: ignore

    yaml_settings(f"CLASSIC Data/CLASSIC {gamevars["game"]} Local.yaml", f"Game{gamevars["vr"]}_Info.Game_Folder_Data", fr"{game_path}Data")
    yaml_settings(f"CLASSIC Data/CLASSIC {gamevars["game"]} Local.yaml", f"Game{gamevars["vr"]}_Info.Game_Folder_Scripts", fr"{game_path}Data\Scripts")
    yaml_settings(f"CLASSIC Data/CLASSIC {gamevars["game"]} Local.yaml", f"Game{gamevars["vr"]}_Info.Game_Folder_Plugins", fr"{game_path}Data\{xse_acronym_base}\Plugins")
    yaml_settings(f"CLASSIC Data/CLASSIC {gamevars["game"]} Local.yaml", f"Game{gamevars["vr"]}_Info.Game_File_SteamINI", fr"{game_path}steam_api.ini")
    yaml_settings(f"CLASSIC Data/CLASSIC {gamevars["game"]} Local.yaml", f"Game{gamevars["vr"]}_Info.Game_File_EXE", fr"{game_path}{gamevars["game"]}{gamevars["vr"]}.exe")
    match gamevars["game"]:
        case "Fallout4" if not gamevars["vr"]:
            yaml_settings(f"CLASSIC Data/CLASSIC {gamevars["game"]} Local.yaml", "Game_Info.Game_File_AddressLib", fr"{game_path}Data\{xse_acronym_base}\plugins\version-1-10-163-0.bin")
        case "Fallout4" if gamevars["vr"]:
            yaml_settings(f"CLASSIC Data/CLASSIC {gamevars["game"]} Local.yaml", "GameVR_Info.Game_File_AddressLib", fr"{game_path}Data\{xse_acronym_base}\plugins\version-1-2-72-0.csv")


# =========== CHECK GAME EXE FILE -> GET PATH AND HASHES ===========
def game_check_integrity() -> str:
    message_list = []
    logging.debug("- - - INITIATED GAME INTEGRITY CHECK")

    steam_ini_local: str | None = yaml_settings(f"CLASSIC Data/CLASSIC {gamevars["game"]} Local.yaml", f"Game{gamevars["vr"]}_Info.Game_File_SteamINI")  # type: ignore
    exe_hash_old: str = yaml_settings(f"CLASSIC Data/databases/CLASSIC {gamevars["game"]}.yaml", f"Game{gamevars["vr"]}_Info.EXE_HashedOLD")  # type: ignore
    # exe_hash_new: str = yaml_settings(f"CLASSIC Data/databases/CLASSIC {gamevars["game"]}.yaml", f"Game{gamevars["vr"]}_Info.EXE_HashedNEW")  # type: ignore  | RESERVED FOR 2023 UPDATE
    game_exe_local: str | None = yaml_settings(f"CLASSIC Data/CLASSIC {gamevars["game"]} Local.yaml", f"Game{gamevars["vr"]}_Info.Game_File_EXE")  # type: ignore
    root_name: str = yaml_settings(f"CLASSIC Data/databases/CLASSIC {gamevars["game"]}.yaml", f"Game{gamevars["vr"]}_Info.Main_Root_Name")  # type: ignore

    game_exe_path = Path(game_exe_local) if game_exe_local else None
    steam_ini_path = Path(steam_ini_local) if steam_ini_local else None
    if game_exe_path and game_exe_path.is_file():
        with game_exe_path.open("rb") as f:
            file_contents = f.read()
            # Algo should match the one used for Database YAML!
            exe_hash_local = hashlib.sha256(file_contents).hexdigest()
        # print(f"LOCAL: {exe_hash_local}\nDATABASE: {exe_hash_old}")
        if exe_hash_local == exe_hash_old and not (steam_ini_path and steam_ini_path.exists()):
            message_list.append(f"✔️ You have the latest version of {root_name}! \n-----\n")
        elif steam_ini_path and steam_ini_path.exists():
            message_list.append(f"\U0001F480 CAUTION : YOUR {root_name} GAME / EXE VERSION IS OUT OF DATE \n-----\n")
        else:
            message_list.append(f"❌ CAUTION : YOUR {root_name} GAME / EXE VERSION IS OUT OF DATE \n-----\n")

        if "Program Files" not in str(game_exe_path):
            message_list.append(f"✔️ Your {root_name} game files are installed outside of the Program Files folder! \n-----\n")
        else:
            root_warn: str = yaml_settings("CLASSIC Data/databases/CLASSIC Main.yaml", "Warnings_GAME.warn_root_path")  # type: ignore
            message_list.append(root_warn)

    return "".join(message_list)


# =========== CHECK GAME XSE SCRIPTS -> GET PATH AND HASHES ===========
def xse_check_integrity() -> str:  # RESERVED | NEED VR HASH/FILE CHECK
    failed_list: list = []
    message_list: list[str] = []
    logging.debug("- - - INITIATED XSE INTEGRITY CHECK")

    catch_errors: list[str] = yaml_settings("CLASSIC Data/databases/CLASSIC Main.yaml", "catch_log_errors") # type: ignore
    xse_acronym: str = yaml_settings(f"CLASSIC Data/databases/CLASSIC {gamevars["game"]}.yaml", f"Game{gamevars["vr"]}_Info.XSE_Acronym") # type: ignore
    xse_log_file: str | None = yaml_settings(f"CLASSIC Data/CLASSIC {gamevars["game"]} Local.yaml", f"Game{gamevars["vr"]}_Info.Docs_File_XSE") # type: ignore
    xse_full_name: str = yaml_settings(f"CLASSIC Data/databases/CLASSIC {gamevars["game"]}.yaml", f"Game{gamevars["vr"]}_Info.XSE_FullName") # type: ignore
    xse_ver_latest:str = yaml_settings(f"CLASSIC Data/databases/CLASSIC {gamevars["game"]}.yaml", f"Game{gamevars["vr"]}_Info.XSE_Ver_Latest") # type: ignore
    adlib_file: str | Path | None = yaml_settings(f"CLASSIC Data/CLASSIC {gamevars["game"]} Local.yaml", f"Game{gamevars["vr"]}_Info.Game_File_AddressLib") #type: ignore

    match adlib_file:
        case str() | Path():
            if Path(adlib_file).exists():
                message_list.append("✔️ REQUIRED: *Address Library* for Script Extender is installed! \n-----\n")
            else:
                message_list.append(yaml_settings(f"CLASSIC Data/databases/CLASSIC {gamevars["game"]}.yaml", "Warnings_MODS.Warn_ADLIB_Missing"))  # type: ignore
        case _:
            message_list.append(f"❌ Value for Address Library is invalid or missing from CLASSIC {gamevars["game"]} Local.yaml!\n-----\n")

    match xse_log_file:
        case str() | Path():
            if Path(xse_log_file).exists():
                message_list.append(f"✔️ REQUIRED: *{xse_full_name}* is installed! \n-----\n")
                with open_file_with_encoding(xse_log_file) as xse_log:
                    xse_data = xse_log.readlines()
                if str(xse_ver_latest) in xse_data[0]:
                    message_list.append(f"✔️ You have the latest version of *{xse_full_name}*! \n-----\n")
                else:
                    message_list.append(yaml_settings(f"CLASSIC Data/databases/CLASSIC {gamevars["game"]}.yaml", "Warnings_XSE.Warn_Outdated")) # type: ignore
                for line in xse_data:
                    if any(item.lower() in line.lower() for item in catch_errors):
                        failed_list.append(line)  # noqa: PERF401

                if failed_list:
                    message_list.append(f"#❌ CAUTION : {xse_acronym}.log REPORTS THE FOLLOWING ERRORS #\n")
                    for elem in failed_list:
                        message_list.append(f"ERROR > {elem.strip()} \n-----\n")  # noqa: PERF401
            else:
                message_list.extend([f"❌ CAUTION : *{xse_acronym.lower()}.log* FILE IS MISSING FROM YOUR DOCUMENTS FOLDER! \n",
                                    f"   You need to run the game at least once with {xse_acronym.lower()}_loader.exe \n",
                                    "    After that, try running CLASSIC again! \n-----\n"])
        case _:
            message_list.append(f"❌ Value for {xse_acronym.lower()}.log is invalid or missing from CLASSIC {gamevars["game"]} Local.yaml!\n-----\n")

    return "".join(message_list)


def xse_check_hashes() -> str:
    message_list: list[str] = []
    logging.debug("- - - INITIATED XSE FILE HASH CHECK")

    xse_script_missing = xse_script_mismatch = False
    xse_hashedscripts: dict[str, str] = yaml_settings(f"CLASSIC Data/databases/CLASSIC {gamevars["game"]}.yaml", f"Game{gamevars["vr"]}_Info.XSE_HashedScripts") # type: ignore
    game_folder_scripts: str | None = yaml_settings(f"CLASSIC Data/CLASSIC {gamevars["game"]} Local.yaml", f"Game{gamevars["vr"]}_Info.Game_Folder_Scripts") # type: ignore

    xse_hashedscripts_local = dict.fromkeys(xse_hashedscripts)
    for key in xse_hashedscripts_local:
        script_path = Path(rf"{game_folder_scripts}\{key!s}")
        if script_path.is_file():
            with script_path.open("rb") as f:
                file_contents = f.read()
                # Algo should match the one used for Database YAML!
                file_hash = hashlib.sha256(file_contents).hexdigest()
                xse_hashedscripts_local[key] = str(file_hash)

    for key in xse_hashedscripts:
        if key in xse_hashedscripts_local:
            hash1 = xse_hashedscripts[key]
            hash2 = xse_hashedscripts_local[key]
            if hash1 == hash2:
                pass
            elif hash2 is None:  # Can only be None if not hashed in the first place, meaning it is missing.
                message_list.append(f"❌ CAUTION : {key} Script Extender file is missing from your game Scripts folder! \n-----\n")
                xse_script_missing = True
            else:
                message_list.append(f"[!] CAUTION : {key} Script Extender file is outdated or overriden by another mod! \n-----\n")
                xse_script_mismatch = True

    if xse_script_missing:
        message_list.append(yaml_settings(f"CLASSIC Data/databases/CLASSIC {gamevars["game"]}.yaml", "Warnings_XSE.Warn_Missing")) # type: ignore
    if xse_script_mismatch:
        message_list.append(yaml_settings(f"CLASSIC Data/databases/CLASSIC {gamevars["game"]}.yaml", "Warnings_XSE.Warn_Mismatch")) # type: ignore
    if not xse_script_missing and not xse_script_mismatch:
        message_list.append("✔️ All Script Extender files have been found and accounted for! \n-----\n")

    return "".join(message_list)


# ================================================
# CHECK DOCUMENTS GAME INI FILES & INI SETTINGS
# ================================================
def docs_check_folder() -> str:
    message_list = []
    docs_name: str = yaml_settings(f"CLASSIC Data/databases/CLASSIC {gamevars["game"]}.yaml", f"Game{gamevars["vr"]}_Info.Main_Docs_Name")  # type: ignore
    if "onedrive" in docs_name.lower():
        docs_warn: str = yaml_settings("CLASSIC Data/databases/CLASSIC Main.yaml", "Warnings_GAME.warn_docs_path")  # type: ignore
        message_list.append(docs_warn)
    return "".join(message_list)


# =========== CHECK DOCS MAIN INI -> CHECK EXISTENCE & CORRUPTION ===========
def docs_check_ini(ini_name: str) -> str:
    message_list: list[str] = []
    logging.info(f"- - - INITIATED {ini_name} CHECK")
    folder_docs: str | None = yaml_settings(f"CLASSIC Data/CLASSIC {gamevars["game"]} Local.yaml", f"Game{gamevars["vr"]}_Info.Root_Folder_Docs")  # type: ignore
    docs_name: str = yaml_settings(f"CLASSIC Data/databases/CLASSIC {gamevars["game"]}.yaml", f"Game{gamevars["vr"]}_Info.Main_Docs_Name")  # type: ignore

    ini_file_list = list(Path(folder_docs).glob("*.ini")) # type: ignore
    ini_path = Path(folder_docs).joinpath(ini_name) # type: ignore
    if any(ini_name.lower() in file.name.lower() for file in ini_file_list):
        try:
            remove_readonly(ini_path)

            INI_config = configparser.ConfigParser()
            INI_config.optionxform = str # type: ignore
            INI_config.read(ini_path)
            message_list.append(f"✔️ No obvious corruption detected in {ini_name}, file seems OK! \n-----\n")

            if ini_name.lower() == f"{docs_name.lower()}custom.ini":
                if "Archive" not in INI_config.sections():
                    message_list.extend(["❌ WARNING : Archive Invalidation / Loose Files setting is not enabled. \n",
                                         "  CLASSIC will now enable this setting automatically in the game INI files. \n-----\n"])
                    with contextlib.suppress(configparser.DuplicateSectionError):
                        INI_config.add_section("Archive")
                else:
                    message_list.append("✔️ Archive Invalidation / Loose Files setting is already enabled! \n-----\n")

                INI_config.set("Archive", "bInvalidateOlderFiles", "1")
                INI_config.set("Archive", "sResourceDataDirsFinal", "")

                with ini_path.open("w+", encoding="utf-8", errors="ignore") as ini_file:
                    INI_config.write(ini_file, space_around_delimiters=False)

        except PermissionError:
            message_list.extend([f"[!] CAUTION : YOUR {ini_name} FILE IS SET TO READ ONLY. \n",
                                 "     PLEASE REMOVE THE READ ONLY PROPERTY FROM THIS FILE, \n",
                                 "     SO CLASSIC CAN MAKE THE REQUIRED CHANGES TO IT. \n-----\n"])

        except (configparser.MissingSectionHeaderError, configparser.ParsingError, ValueError, OSError):
            message_list.extend([f"[!] CAUTION : YOUR {ini_name} FILE IS VERY LIKELY BROKEN, PLEASE CREATE A NEW ONE \n",
                                 f"    Delete this file from your Documents/My Games/{docs_name} folder, then press \n",
                                 f"    *Scan Game Files* in CLASSIC to generate a new {ini_name} file. \n-----\n"])
        except configparser.DuplicateOptionError as e:
            message_list.extend([f"[!] ERROR : Your {ini_name} file has duplicate options! \n",
                                 f"    {e} \n-----\n"])
    else:
        if ini_name.lower() == f"{docs_name.lower()}.ini":
            message_list.extend([f"❌ CAUTION : {ini_name} FILE IS MISSING FROM YOUR DOCUMENTS FOLDER! \n",
                                 f"   You need to run the game at least once with {docs_name}Launcher.exe \n",
                                 "    This will create files and INI settings required for the game to run. \n-----\n"])

        if ini_name.lower() == f"{docs_name.lower()}custom.ini":
            with ini_path.open("a", encoding="utf-8", errors="ignore") as ini_file:
                message_list.extend(["❌ WARNING : Archive Invalidation / Loose Files setting is not enabled. \n",
                                     "  CLASSIC will now enable this setting automatically in the game INI files. \n-----\n"])
                customini_config: str = yaml_settings(f"CLASSIC Data/databases/CLASSIC {gamevars["game"]}.yaml", "Default_CustomINI")  # type: ignore
                ini_file.write(customini_config)

    return "".join(message_list)


# =========== GENERATE FILE BACKUPS ===========
def main_files_backup() -> None:
    # Got an expired certificate warning after a few tries, maybe there's a better way?
    urllib3.disable_warnings(category=InsecureRequestWarning)

    backup_list: list[str] = yaml_settings("CLASSIC Data/databases/CLASSIC Main.yaml", "CLASSIC_AutoBackup")  # type: ignore
    game_path: str | None = yaml_settings(f"CLASSIC Data/CLASSIC {gamevars["game"]} Local.yaml", f"Game{gamevars["vr"]}_Info.Root_Folder_Game")  # type: ignore
    xse_acronym: str = yaml_settings(f"CLASSIC Data/databases/CLASSIC {gamevars["game"]}.yaml", f"Game{gamevars["vr"]}_Info.XSE_Acronym")  # type: ignore
    xse_acronym_base: str = yaml_settings(f"CLASSIC Data/databases/CLASSIC {gamevars["game"]}.yaml", "Game_Info.XSE_Acronym")  # type: ignore
    xse_log_file: str | None = yaml_settings(f"CLASSIC Data/CLASSIC {gamevars["game"]} Local.yaml", f"Game{gamevars["vr"]}_Info.Docs_File_XSE")  # type: ignore
    xse_ver_latest: str = yaml_settings(f"CLASSIC Data/databases/CLASSIC {gamevars["game"]}.yaml", f"Game{gamevars["vr"]}_Info.XSE_Ver_Latest")  # type: ignore
    with open_file_with_encoding(xse_log_file) as xse_log: # type: ignore
        xse_data = xse_log.readlines()
    # Grab current xse version to create a folder with that name.
    line_xse = next(line for _, line in enumerate(xse_data) if "version = " in line.lower())
    split_xse = line_xse.split(" ")
    version_xse = xse_ver_latest
    for index, item in enumerate(split_xse):
        if "version" in item.lower():
            index_xse = int(index + 2)
            version_xse = split_xse[index_xse]
            break

    # If there is no folder for current xse version, create it.
    backup_path = Path(f"CLASSIC Backup/Game Files/{version_xse}")
    backup_path.mkdir(parents=True, exist_ok=True)
    # Backup the file if backup of file does not already exist.
    game_files = list(Path(game_path).glob("*.*")) # type: ignore
    backup_files = [file.name for file in backup_path.glob("*.*")]
    for file in game_files:
        if file.name not in backup_files and any(file.name in item for item in backup_list):
            destination_file = backup_path / file.name
            shutil.copy2(file, destination_file)

    # Check for Script Extender updates since we also need local version for it.
    xse_links: list[str] = []
    try:
        response = requests.get(f"https://{xse_acronym_base.lower()}.silverlock.org", verify=False, timeout=10)
        if response.status_code == 200:  # Check if request went through.
            soup = BeautifulSoup(response.text, 'html.parser')
            links = soup.find_all('a')  # Find all anchor tags (links) in HTML.
            for link in links:
                href = link.get('href')  # We only care about links for archives.
                if href and (re.search(r'\.7z$', href, concurrent=True) or re.search(r'\.zip$', href, concurrent=True)):
                    xse_links.append(str(href))
        else:
            print(f"❌ ERROR : Unable to check for {xse_acronym} updates. \n Status Code: {response.status_code} \n")

    except (ValueError, OSError, requests.exceptions.RequestException) as err:
        print(f"❌ ERROR : Unable to check for {xse_acronym} updates. \n {err} \n")

    if xse_links:
        version_format = str(version_xse.replace(".", "_").replace("0_", ""))
        if not any(version_format in link for link in xse_links):
            print(yaml_settings(f"CLASSIC Data/databases/CLASSIC {gamevars["game"]}.yaml", "Warnings_XSE.Warn_Outdated"))


# =========== GENERATE MAIN RESULTS ===========
def main_combined_result() -> str:
    combined_return = [game_check_integrity(), xse_check_integrity(), xse_check_hashes(), docs_check_folder(),
                       docs_check_ini(f"{gamevars["game"]}.ini"), docs_check_ini(f"{gamevars["game"]}Custom.ini"), docs_check_ini(f"{gamevars["game"]}Prefs.ini")]
    return "".join(combined_return)


def main_generate_required() -> None:
    configure_logging()
    classic_logging()
    classic_data_extract()
    classic_generate_files()
    classic_ver: str = yaml_settings("CLASSIC Data/databases/CLASSIC Main.yaml", "CLASSIC_Info.version")  # type: ignore
    game_name: str = yaml_settings(f"CLASSIC Data/databases/CLASSIC {gamevars["game"]}.yaml", "Game_Info.Main_Root_Name")  # type: ignore
    print(f"Hello World! | Crash Log Auto Scanner & Setup Integrity Checker | {classic_ver} | {game_name}")
    print("REMINDER: COMPATIBLE CRASH LOGS MUST START WITH 'crash-' AND MUST HAVE .log EXTENSION \n")
    print("❓ PLEASE WAIT WHILE CLASSIC CHECKS YOUR SETTINGS AND GAME SETUP...")
    logging.debug(f"> > > STARTED {classic_ver}")

    game_path: YAMLValue | None = yaml_settings(f"CLASSIC Data/CLASSIC {gamevars["game"]} Local.yaml", f"Game{gamevars["vr"]}_Info.Root_Folder_Game")  # type: ignore

    if not game_path:
        docs_path_find()
        docs_generate_paths()
        game_path_find()
        game_generate_paths()
    else:
        main_files_backup()

    print("✔️ ALL CLASSIC AND GAME SETTINGS CHECKS HAVE BEEN PERFORMED!")
    print("    YOU CAN NOW SCAN YOUR CRASH LOGS, GAME AND/OR MOD FILES \n")


if __name__ == "__main__":  # AKA only autorun / do the following when NOT imported.
    main_generate_required()
    os.system("pause")<|MERGE_RESOLUTION|>--- conflicted
+++ resolved
@@ -66,15 +66,6 @@
             print(f"'{path}' is not a valid or existing directory path. Please try again.")
             self.manual_docs_path_signal.emit()
 
-<<<<<<< HEAD
-@contextlib.contextmanager
-def open_file_with_encoding(file_path: Path | str | os.PathLike) -> Iterator[TextIOWrapper]:
-    """Read only file open with encoding detection. Only for text files."""
-
-    if not isinstance(file_path, Path):
-        file_path = Path(file_path)
-    with file_path.open("rb") as f:
-=======
 class GamePathEntry(QObject):
     game_path_signal = Signal()
 
@@ -90,9 +81,13 @@
             print(f"'{path}' is not a valid or existing directory path. Please try again.")
             self.game_path_signal.emit()
 
-def open_file_with_encoding(file_path: str | os.PathLike) -> TextIOWrapper:  # Read only file open with encoding detection. Only for text files.
-    with open(file_path, "rb") as f:
->>>>>>> a414e9d2
+@contextlib.contextmanager
+def open_file_with_encoding(file_path: Path | str | os.PathLike) -> Iterator[TextIOWrapper]:
+    """Read only file open with encoding detection. Only for text files."""
+
+    if not isinstance(file_path, Path):
+        file_path = Path(file_path)
+    with file_path.open("rb") as f:
         raw_data = f.read()
         encoding = chardet.detect(raw_data)["encoding"]
 
@@ -500,20 +495,9 @@
             Path_Check = LOG_Check.readlines()
             for logline in Path_Check:
                 if "plugin directory" in logline:
-<<<<<<< HEAD
                     logline = logline[19:].replace(f"\\Data\\{xse_acronym_base}\\Plugins", "").replace("\n", "")
                     game_path = Path(logline)
                     if not logline or not game_path.exists():
-                        print(f"> > PLEASE ENTER THE FULL DIRECTORY PATH WHERE YOUR {game_name} IS LOCATED < <")
-                        path_input = input(fr"(EXAMPLE: C:\Steam\steamapps\common\{game_name} | Press ENTER to confirm.)\n> ")
-                        print(f"You entered: {path_input} | This path will be automatically added to CLASSIC Settings.yaml")
-                        game_path = Path(path_input.strip())
-
-                    yaml_settings(f"CLASSIC Data/CLASSIC {gamevars["game"]} Local.yaml", f"Game{gamevars["vr"]}_Info.Root_Folder_Game", str(game_path))
-=======
-                    logline = logline[19:].replace(f"\\Data\\{xse_acronym_base}\\Plugins", "")
-                    game_path: str | Path = logline.replace("\n", "")
-                    if not game_path or not Path(game_path).exists():
                         if "PySide6" in sys.modules:
                             game_path_gui.game_path_signal.emit()
                         else:
@@ -523,7 +507,6 @@
                             game_path = Path(path_input.strip())
 
                             yaml_settings(f"CLASSIC Data/CLASSIC {gamevars["game"]} Local.yaml", f"Game{gamevars["vr"]}_Info.Root_Folder_Game", str(game_path))
->>>>>>> a414e9d2
     else:
         print(f"❌ CAUTION : THE {xse_acronym.lower()}.log FILE IS MISSING FROM YOUR GAME DOCUMENTS FOLDER! \n")
         print(f"   You need to run the game at least once with {xse_acronym.lower()}_loader.exe \n")
