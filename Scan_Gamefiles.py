import os
import stat
import platform
import configparser
import hashlib
from dataclasses import dataclass, field
from glob import glob
from pathlib import Path
from Scan_Crashlogs import clas_ini_create
from Scan_Crashlogs import clas_ini_update
from Scan_Crashlogs import CLAS_config
if platform.system() == "Windows":
    import ctypes.wintypes
clas_ini_create()


def clas_ini_check(section: str, value: str):
    if isinstance(section, str) and isinstance(value, str):
        return CLAS_config.get(section, value)
    else:
        return CLAS_config.get(str(section), str(value))


# =================== WARNING MESSAGES ==================
# Can change first line to """\ to remove spacing.
Warn_CLAS_Broken_F4CINI = """
[!] WARNING : YOUR Fallout4Custom.ini FILE MIGHT BE BROKEN
    Disable FCX Mode or delete this INI file and create a new one.
    I also strongly advise using BethINI to readjust your INI settings.
"""
Warn_CLAS_Missing_F4SELOG = """
[!] WARNING : AUTO-SCANNER CANNOT FIND THE REQUIRED F4SE LOG FILE!
    MAKE SURE THAT FALLOUT 4 SCRIPT EXTENDER IS CORRECTLY INSTALLED!
    F4SE Link (Regular & VR Version): https://f4se.silverlock.org
"""
Warn_SCAN_Outdated_F4SE = """
# [!] CAUTION : REPORTED F4SE VERSION DOES NOT MATCH THE F4SE VERSION USED BY AUTOSCAN #
      UPDATE FALLOUT 4 SCRIPT EXTENDER IF NECESSARY: https://f4se.silverlock.org
      F4SE VERSION FOR VIRTUAL REALITY IS LOCATED ON THE SAME WEBSITE
"""
Warn_SCAN_Missing_F4SE_BO4 = """
# [!] CAUTION : SCRIPT EXTENDER REPORTS THAT BUFFOUT 4.DLL FAILED TO LOAD OR IS MISSING! #
      Buffout 4: (ONLY Use Manual Download Option) https://www.nexusmods.com/fallout4/mods/47359
      Follow Buffout 4 installation steps here: https://www.nexusmods.com/fallout4/articles/3115
"""
Warn_SCAN_Missing_F4SE_CORE = """
# [!] CAUTION : AUTO SCANNER CANNOT FIND FALLOUT 4 SCRIPT EXTENDER FILES OR THEY ARE MISSING! #
      FALLOUT 4 SCRIPT EXTENDER (F4SE): (Download Latest Build) https://f4se.silverlock.org
      Extract all files inside *f4se_0_06_XX* folder into your Fallout 4 game folder.
"""
Warn_SCAN_Missing_Buffout4 = """
# [!] CAUTION : AUTO-SCANNER CANNOT FIND BUFFOUT 4 FILES OR THEY ARE MISSING! #
      BUFFOUT 4: (ONLY Use Manual Download Option) https://www.nexusmods.com/fallout4/mods/47359
      Follow Buffout 4 installation steps here: https://www.nexusmods.com/fallout4/articles/3115
"""
Warn_SCAN_Missing_ADLIB = """
# [!] CAUTION : AUTO SCANNER CANNOT FIND ADDRESS LIBRARY FILE OR IT IS MISSING! #
      ADDRESS LIBRARY: (ONLY Use Manual Download Option) https://www.nexusmods.com/fallout4/mods/47327
      Extract the *version-1-10-163-0.bin* file manually into your Fallout 4/Data/F4SE/Plugins folder.
"""
Warn_SCAN_Log_Errors = """
# [!] CAUTION : THE FOLLOWING LOG FILES REPORT ONE OR MORE ERRORS! #
  [ You should open these files and check what errors are shown. ]
-----
"""
Warn_SCAN_NOTE_Preloader = """
# [!] NOTICE : Plugin Preloader is (manually) installed. It may rarely prevent the game from initializing correctly. #
      If the game fails to start after installing this mod, open *xSE PluginPreloader.xml* with a text editor and CHANGE
      <LoadMethod Name=\"ImportAddressHook\"> TO <LoadMethod Name=\"OnThreadAttach\"> OR <LoadMethod Name=\"OnProcessAttach\">
      IF THE GAME STILL REFUSES TO START, COMPLETELY REMOVE xSE PluginPreloader.xml AND IpHlpAPI.dll FROM YOUR FO4 GAME FOLDER
"""
Warn_SCAN_NOTE_DLL = """
# [!] NOTICE : MAIN ERROR REPORTS THAT A DLL FILE WAS INVOLVED IN THIS CRASH! #
  If the dll from main error belongs to a mod, that mod is likely the culprit.
"""
Warn_BLOG_NOTE_Modules = """\
# [!] NOTICE : BUFFOUT 4 COULDN'T LIST ALL MODULES OR F4SE IS NOT INSTALLED! #
      CHECK IF SCRIPT EXTENDER (F4SE) IS CORRECTLY INSTALLED! \n")
      Script Extender Link: https://f4se.silverlock.org \n")
"""


# =================== DEFINE LOCAL FILES ===================
@dataclass
class Info:
    # FO4 GAME FILES
    Address_Library: Path = field(default_factory=Path)
    Buffout_DLL: Path = field(default_factory=Path)
    Buffout_INI: Path = field(default_factory=Path)
    Buffout_TOML: Path = field(default_factory=Path)
    F4CK_EXE: Path = field(default_factory=Path)
    F4CK_Fixes: Path = field(default_factory=Path)
    F4SE_DLL: Path = field(default_factory=Path)
    F4SE_Loader: Path = field(default_factory=Path)
    F4SE_SDLL: Path = field(default_factory=Path)
    F4SE_VRDLL: Path = field(default_factory=Path)
    F4SE_VRLoader: Path = field(default_factory=Path)
    FO4_EXE: Path = field(default_factory=Path)
    Game_Path: str = field(default_factory=str)
    Game_Scripts: Path = field(default_factory=Path)
    Preloader_DLL: Path = field(default_factory=Path)
    Preloader_XML: Path = field(default_factory=Path)
    Steam_INI: Path = field(default_factory=Path)
    VR_Buffout: Path = field(default_factory=Path)
    VR_EXE: Path = field(default_factory=Path)
    # FO4 DOC FILES
    BO4_Achievements: Path = field(default_factory=Path)
    BO4_Looksmenu: Path = field(default_factory=Path)
    BO4_BakaSH: Path = field(default_factory=Path)
    FO4_F4SE_Logs: str = field(default_factory=str)
    FO4_F4SE_Path: Path = field(default_factory=Path)
    FO4_F4SEVR_Path: Path = field(default_factory=Path)
    FO4_Custom_Path: Path = field(default_factory=Path)
    FO4_Hash: dict[str, str] = field(default_factory=dict)

    def docs_file_check(self, docs_location: Path):
        self.BO4_Achievements = docs_location.joinpath("My Games", "Fallout4", "F4SE", "achievements.log")
        self.BO4_Looksmenu = docs_location.joinpath("My Games", "Fallout4", "F4SE", "f4ee.log")
        self.BO4_BakaSH = docs_location.joinpath("My Games", "Fallout4", "F4SE", "BakaScrapHeap.log")
        self.FO4_F4SE_Logs = str(docs_location.joinpath("My Games", "Fallout4", "F4SE"))
        self.FO4_F4SE_Path = docs_location.joinpath("My Games", "Fallout4", "F4SE", "f4se.log")
        self.FO4_F4SEVR_Path = docs_location.joinpath("My Games", "Fallout4", "F4SE", "f4sevr.log")
        self.FO4_Custom_Path = docs_location.joinpath("My Games", "Fallout4", "Fallout4Custom.ini")


info = Info()


def docs_path_check():
    FO4_STEAM_ID = 377160
    Loc_Found = False
    if platform.system() == "Windows":  # Win_Docs | Find where FO4 is installed via Windows
        CSIDL_PERSONAL = 5  # (My) Documents folder from user.
        SHGFP_TYPE_CURRENT = 0  # Get current, not default value.
        User_Documents = ctypes.create_unicode_buffer(ctypes.wintypes.MAX_PATH)  # type: ignore
        ctypes.windll.shell32.SHGetFolderPathW(None, CSIDL_PERSONAL, None, SHGFP_TYPE_CURRENT, User_Documents)  # type: ignore
        Win_Docs = Path(User_Documents.value)
        Loc_Found = True
        return Win_Docs
    else:  # Lin_Docs | Find where FO4 is installed via Steam if Linux
        libraryfolders_path = Path.home().joinpath(".local", "share", "Steam", "steamapps", "common", "libraryfolders.vdf")
        if libraryfolders_path.is_file():
            library_path = None
            with libraryfolders_path.open(encoding="utf-8", errors="ignore") as steam_library_raw:
                steam_library = steam_library_raw.readlines()
            for library_line in steam_library:
                if "path" in library_line:
                    library_path = Path(library_line.split('"')[3])
                if str(FO4_STEAM_ID) in library_line:
                    library_path = library_path.joinpath("steamapps")  # type: ignore
                    Lin_Docs = library_path.joinpath("compatdata", str(FO4_STEAM_ID), "pfx", "drive_c", "users", "steamuser", "My Documents", "My Games", "Fallout4")
                    if library_path.joinpath("common", "Fallout 4").exists() and Lin_Docs.exists():
                        Loc_Found = True
                        return Lin_Docs

    if Loc_Found is False:  # INI_Docs | CHECK CLAS INI IF DOCUMENTS FOLDER IS ALREADY GIVEN.
        if "fallout4" in clas_ini_check("MAIN", "INI Path").lower():
            INI_Line = clas_ini_check("MAIN", "INI Path").strip()
            INI_Docs = Path(INI_Line)
            return INI_Docs
        else:  # Manual_Docs | PROMPT MANUAL INPUT IF DOCUMENTS FOLDER CANNOT BE FOUND.
            print("> > PLEASE ENTER THE FULL DIRECTORY PATH WHERE YOUR Fallout4.ini IS LOCATED < <")
            Path_Input = input("(EXAMPLE: C:/Users/Zen/Documents/My Games/Fallout4 | Press ENTER to confirm.)\n> ")
            print("You entered :", Path_Input, "| This path will be automatically added to Scan Crashlogs.ini")
            Manual_Docs = Path(Path_Input.strip())
            clas_ini_update("INI Path", Path_Input)
            return Manual_Docs


info.docs_file_check(docs_path_check())  # type: ignore


# =================== CHECK MAIN FILES ===================
def scan_mainfiles():
    global info
    scan_mainfiles_report = []

    # CREATE / OPEN : Fallout4Custom.ini | CHECK : Archive Invalidaton
    if info.FO4_Custom_Path.is_file():
        try:
            os.chmod(info.FO4_Custom_Path, stat.S_IWRITE)
            F4C_config = configparser.ConfigParser()
            F4C_config.optionxform = str  # type: ignore
            F4C_config.read(info.FO4_Custom_Path)
            if "Archive" not in F4C_config.sections():
                F4C_config.add_section("Archive")
            F4C_config.set("Archive", "bInvalidateOlderFiles", "1")
            F4C_config.set("Archive", "sResourceDataDirsFinal", "")
            with open(info.FO4_Custom_Path, "w+", encoding="utf-8", errors="ignore") as FO4_Custom:
                F4C_config.write(FO4_Custom, space_around_delimiters=False)
        except (configparser.MissingSectionHeaderError, configparser.ParsingError, OSError):
            scan_mainfiles_report.append(Warn_CLAS_Broken_F4CINI)
    else:
        with open(info.FO4_Custom_Path, "w+", encoding="utf-8", errors="ignore") as FO4_Custom:
            F4C_config = "[Archive]\nbInvalidateOlderFiles=1\nsResourceDataDirsFinal="
            FO4_Custom.write(F4C_config)

    # OPEN : f4se.log | f4sevr.log | CHECK : Game Path | F4SE Version | Errors | Buffout 4 DLL
    Error_List = []
    ALIB_Loaded = F4SE_Error = F4SE_Version = F4SE_Buffout = False
    if info.FO4_F4SE_Path.is_file():
        with open(info.FO4_F4SE_Path, "r", encoding="utf-8", errors="ignore") as LOG_Check:
            Path_Check = LOG_Check.readlines()
            for line in Path_Check:
                if "plugin directory" in line:
                    line = line[19:].replace("\\Data\\F4SE\\Plugins", "")
                    info.Game_Path = line.replace("\n", "")
                if "0.6.23" in line:
                    F4SE_Version = True
                if "error" in line.lower() or "failed" in line.lower():
                    F4SE_Error = True
                    Error_List.append(line)
                if "buffout4.dll" in line.lower() and "loaded correctly" in line.lower():
                    F4SE_Buffout = True
    elif info.FO4_F4SEVR_Path.is_file():
        with open(info.FO4_F4SEVR_Path, "r", encoding="utf-8", errors="ignore") as LOG_Check:
            Path_Check = LOG_Check.readlines()
            for line in Path_Check:
                if "plugin directory" in line:
                    line = line[19:].replace("\\Data\\F4SE\\Plugins", "")
                    info.Game_Path = line.replace("\n", "")
                if "0.6.20" in line:
                    F4SE_Version = True
                if "error" in line.lower() or "failed" in line.lower():
                    F4SE_Error = True
                    Error_List.append(line)
                if "buffout4.dll" in line.lower() and "loaded correctly" in line.lower():
                    F4SE_Buffout = True
    else:
        scan_mainfiles_report.append(Warn_CLAS_Missing_F4SELOG)
        os.system("pause")

    if F4SE_Version == 1:
        scan_mainfiles_report.append("✔️ You have the latest version of Fallout 4 Script Extender (F4SE).\n  -----")
    else:
        scan_mainfiles_report.append(Warn_SCAN_Outdated_F4SE)

    if F4SE_Error == 1:
        scan_mainfiles_report.append("#[!] SCRIPT EXTENDER REPORTS THAT THE FOLLOWING PLUGINS FAILED TO LOAD! #\n")
        for elem in Error_List:
            scan_mainfiles_report.append(f"{elem}\n-----")
    else:
        scan_mainfiles_report.append("✔️ Script Extender reports that all DLL mod plugins have loaded correctly.\n  -----")

    if F4SE_Buffout == 1:
        scan_mainfiles_report.append("✔️ Script Extender reports that Buffout 4.dll was found and loaded correctly.\n  -----")
        ALIB_Loaded = True
    else:
        scan_mainfiles_report.append(Warn_SCAN_Missing_F4SE_BO4)

    # CHECK DOCUMENTS F4SE FOLDER LOG ERRORS
    def clas_log_errors(log_path):
        list_log_errors = []
        for filename in glob(f"{log_path}/*.log"):
            if not any(substring in filename for substring in ["crash-", "f4se.log", "Fallout4_dxgi.log"]):
                filepath = Path(filename).resolve()
                if filepath.is_file():
                    try:
                        with filepath.open("r+", encoding="utf-8", errors="ignore") as LOG_Check:
                            Log_Errors = LOG_Check.read()
                            if "error" in Log_Errors.lower() or "failed" in Log_Errors.lower():
                                logname = str(filepath)
                                list_log_errors.append(logname)
                    except OSError:
                        list_log_errors.append(str(filepath))
                        continue
        return list_log_errors

    if len(clas_log_errors(info.FO4_F4SE_Logs)) >= 1:
        scan_mainfiles_report.append(Warn_SCAN_Log_Errors)
        for elem in clas_log_errors(info.FO4_F4SE_Logs):
             scan_mainfiles_report.append(f"{elem}\n-----\n")
    else:
        scan_mainfiles_report.append("✔️ Available logs in your Documents Folder do not report any errors, all is well.\n  -----")

    # FILES TO LOOK FOR IN GAME FOLDER ONLY
    Game_Path = Path(rf"{info.Game_Path}")
    info.Game_Scripts = Game_Path.joinpath("Data", "Scripts")
    # ROOT FILES
    info.FO4_EXE = Game_Path.joinpath("Fallout4.exe")
    info.F4CK_EXE = Game_Path.joinpath("CreationKit.exe")
    info.F4CK_Fixes = Game_Path.joinpath("Data", "F4CKFixes")
    info.Steam_INI = Game_Path.joinpath("steam_api.ini")
    info.Preloader_DLL = Game_Path.joinpath("IpHlpAPI.dll")
    info.Preloader_XML = Game_Path.joinpath("xSE PluginPreloader.xml")
    # F4SE FILES
    info.F4SE_DLL = Game_Path.joinpath("f4se_1_10_163.dll")
    info.F4SE_SDLL = Game_Path.joinpath("f4se_steam_loader.dll")
    info.F4SE_Loader = Game_Path.joinpath("f4se_loader.exe")
    # VR FILES
    info.VR_EXE = Game_Path.joinpath("Fallout4VR.exe")
    info.VR_Buffout = Game_Path.joinpath("Data", "F4SE", "Plugins", "msdia140.dll")
    info.F4SE_VRDLL = Game_Path.joinpath("f4sevr_1_2_72.dll")
    info.F4SE_VRLoader = Game_Path.joinpath("f4sevr_loader.exe")
    # BUFFOUT FILES
    info.Buffout_DLL = Game_Path.joinpath("Data", "F4SE", "Plugins", "Buffout4.dll")
    info.Buffout_INI = Game_Path.joinpath("Data", "F4SE", "Plugins", "Buffout4.ini")
    info.Buffout_TOML = Game_Path.joinpath("Data", "F4SE", "Plugins", "Buffout4.toml")
    info.Address_Library = Game_Path.joinpath("Data", "F4SE", "Plugins", "version-1-10-163-0.bin")
    # FALLLOUT 4 HASHES
    info.FO4_Hash = {"1.10.163": "77fd1be89a959aba78cf41c27f80e8c76e0e42271ccf7784efd9aa6c108c082d83c0b54b89805ec483500212db8dd18538dafcbf75e55fe259abf20d49f10e60"}

    # CHECK F4SE SCRIPT FILES INTEGRITY
    def f4se_scripts_check(scripts_dir, f4se_scripts):
        script_files = os.listdir(scripts_dir)
        matching_scripts = 0
        for script in script_files:
            if script in f4se_scripts:
                matching_scripts += 1
        scan_mainfiles_report.append(f"  * {matching_scripts} / {len(f4se_scripts)} * F4SE script files were found in your Fallout 4 / Data / Scripts folder.\n  -----")
        return matching_scripts

    f4se_scripts_list = ["Actor.pex", "ActorBase.pex", "Armor.pex", "ArmorAddon.pex", "Cell.pex", "Component.pex", "ConstructibleObject.pex", "DefaultObject.pex", "EncounterZone.pex",
                         "EquipSlot.pex", "F4SE.pex", "FavoritesManager.pex", "Form.pex", "Game.pex", "HeadPart.pex", "Input.pex", "InstanceData.pex", "Location.pex", "Math.pex",
                         "MatSwap.pex", "MiscObject.pex", "ObjectMod.pex", "ObjectReference.pex", "Perk.pex", "ScriptObject.pex", "UI.pex", "Utility.pex", "WaterType.pex", "Weapon.pex"]

    if f4se_scripts_check(info.Game_Scripts, f4se_scripts_list) >= 29:
        scan_mainfiles_report.append("✔️ All F4SE Script files are accounted for in your Fallout 4 / Data / Scripts folder.\n")
    else:
        scan_mainfiles_report.extend(["# ❌ CAUTION : SOME F4SE SCRIPT FILES ARE MISSING #",
                                      "  YOU NEED TO REINSTALL FALLOUT 4 SCRIPT EXTENDER",
                                      "  F4SE LINK: https://f4se.silverlock.org \n"])

    # CHECK FALLOUT4.EXE INTEGRITY
    if info.FO4_EXE.is_file():
        FO4_EXE_Size = os.path.getsize(info.FO4_EXE)
        if FO4_EXE_Size == 65503104 and hashlib.sha512(info.FO4_EXE.read_bytes()).hexdigest() == info.FO4_Hash["1.10.163"] and not info.Steam_INI.is_file():
            scan_mainfiles_report.extend(["✔️ Your Fallout 4 is updated to version [1.10.163.0]",
                                          "    * This is the version BEFORE the 2023 Update *",
                                          "  -----"])
<<<<<<< HEAD
        # elif FO4_EXE_Size == xxxxxxxx and hashlib.sha512(info.FO4_EXE.read_bytes()).hexdigest() == xxxxxxxx and not info.Steam_INI.is_file():
=======
        # elif FO4_EXE_Size == xxxxxxxx and not info.Steam_INI.is_file(): | RESERVED
>>>>>>> 285613fe
        #    scan_mainfiles_report.extend(["✔️ Your Fallout 4 is updated to version [1.xx.xxx.x]",
        #                                  "   * This is the version AFTER the 2023 Update *",
        #                                  "  -----"])
        elif FO4_EXE_Size == 65503104 and not info.Steam_INI.is_file():
            scan_mainfiles_report.append("# ❌ CAUTION : YOUR FALLOUT 4 VERSION IS OUT OF DATE #\n  -----")
<<<<<<< HEAD
        elif FO4_EXE_Size == 65503104 and info.Steam_INI.is_file():
            scan_mainfiles_report.append("# ❌ CAUTION : YOUR FALLOUT 4 VERSION IS OUT OF DATE #\n  -----")
=======
        elif FO4_EXE_Size == 65503104 and info.Steam_INI.is_file():  # Intentional, don't change the unicode icon.
            scan_mainfiles_report.append("# \U0001F480 CAUTION : YOUR FALLOUT 4 VERSION IS OUT OF DATE #\n  -----")
>>>>>>> 285613fe

    # CHECK FALLOUT 4 ROOT FOLDER LOG ERRORS
    if len(clas_log_errors(info.Game_Path)) >= 1:
        scan_mainfiles_report.append(Warn_SCAN_Log_Errors)
        for elem in clas_log_errors(info.Game_Path):
             scan_mainfiles_report.append(f"{elem}\n-----\n")
    else:
        scan_mainfiles_report.append("✔️ Available logs in your Game Folder do not report any additional errors.\n  -----")

    # CHECK BUFFOUT 4 REQUIREMENTS | IMI MODE
    if str(clas_ini_check("MAIN", "IMI Mode")).lower() == "false":
        if info.Preloader_XML.is_file() and info.Preloader_DLL.is_file():
            scan_mainfiles_report.append(Warn_SCAN_NOTE_Preloader)
        else:
            scan_mainfiles_report.append('❌ OPTIONAL: *Plugin Preloader* is NOT (manually) installed.\n  -----')

        if (info.F4SE_VRDLL.is_file() and info.F4SE_VRLoader.is_file()) or (info.F4SE_DLL.is_file() and info.F4SE_Loader.is_file() and info.F4SE_SDLL.is_file()):
            scan_mainfiles_report.append("✔️ REQUIRED: *Fallout 4 Script Extender* is (manually) installed.\n  -----")
        else:
            scan_mainfiles_report.append(Warn_SCAN_Missing_F4SE_CORE)

        if info.Address_Library.is_file() or ALIB_Loaded is True:
            scan_mainfiles_report.append("✔️ REQUIRED: *Address Library* is (manually) installed.\n  -----")
        else:
            scan_mainfiles_report.append(Warn_SCAN_Missing_ADLIB)

    # RENAME TOML BECAUSE PYTHON CAN'T WRITE TO IT
    if info.Buffout_TOML.is_file():
        try:
            os.chmod(info.Buffout_TOML, stat.S_IWRITE)
            os.rename(info.Buffout_TOML, info.Buffout_INI)
        except (FileExistsError, OSError):
            os.remove(info.Buffout_INI)
            os.chmod(info.Buffout_TOML, stat.S_IWRITE)
            os.rename(info.Buffout_TOML, info.Buffout_INI)

    # AVOID CONFIGPARSER BECAUSE OF DUPLICATE COMMENT IN Buffout4.toml
    # To preserve original toml formatting, just stick to replace.

    # CHECK BUFFOUT 4 INI SETTINGS AND AUTO ADJUST
    if info.Buffout_INI.is_file() and info.Buffout_DLL.is_file():
        scan_mainfiles_report.append("✔️ REQUIRED: *Buffout 4* is (manually) installed. Checking configuration...\n  -----")
        with open(info.Buffout_INI, "r+", encoding="utf-8", errors="ignore") as BUFF_Custom:
            BUFF_config = BUFF_Custom.read()
            BUFF_lines = BUFF_config.splitlines()
            for line in BUFF_lines:
                if "=" in line:
                    if "true" in line or "false" in line or "-1" in line:
                        pass
                    else:
                        scan_mainfiles_report.extend(["# [!] CAUTION : THE FOLLOWING *Buffout4.toml* VALUE OR PARAMETER IS INVALID #",
                                                     f"{line}",
                                                      "[ Correct all typos / formatting / capitalized letters from this line in Buffout4.toml.]",
                                                      "-----"])

            if info.BO4_Achievements.is_file() and "Achievements = true" in BUFF_config:
                scan_mainfiles_report.extend(["# WARNING: Achievements Mod and/or Unlimited Survival Mode is installed, but Achievements parameter is set to TRUE #",
                                              "Auto-Scanner will change this parameter to FALSE to prevent conflicts with Buffout 4.",
                                              "-----"])
                BUFF_config = BUFF_config.replace("Achievements = true", "Achievements = false")
            else:
                scan_mainfiles_report.append("✔️ Achievements parameter in *Buffout4.toml* is correctly configured.\n  -----")

            if info.BO4_BakaSH.is_file() and "MemoryManager = true" in BUFF_config:
                scan_mainfiles_report.extend(["# WARNING: Baka ScrapHeap is installed, but MemoryManager parameter is set to TRUE #",
                                              "Auto-Scanner will change this parameter to FALSE to prevent conflicts with Buffout 4.",
                                              "-----"])
                BUFF_config = BUFF_config.replace("MemoryManager = true", "MemoryManager = false")
            else:
                scan_mainfiles_report.append("✔️ Memory Manager parameter in *Buffout4.toml* is correctly configured.\n  -----")

            if info.BO4_Looksmenu.is_file() and "F4EE = false" in BUFF_config:
                scan_mainfiles_report.extend(["# WARNING: Looks Menu is installed, but F4EE parameter under [Compatibility] is set to FALSE #",
                                              "Auto-Scanner will change this parameter to TRUE to prevent bugs and crashes from Looks Menu.",
                                              "-----"])
                BUFF_config = BUFF_config.replace("F4EE = false", "F4EE = true")
            else:
                scan_mainfiles_report.append("✔️ Looks Menu (F4EE) parameter in *Buffout4.toml* is correctly configured.\n  -----")
        with open(info.Buffout_INI, "w+", encoding="utf-8", errors="ignore") as BUFF_Custom:
            BUFF_Custom.write(BUFF_config)
    else:
        scan_mainfiles_report.append(Warn_SCAN_Missing_Buffout4)

    if info.Buffout_INI.is_file():  # CONVERT INI BACK TO TOML
        try:
            os.chmod(info.Buffout_INI, stat.S_IWRITE)
            os.rename(info.Buffout_INI, info.Buffout_TOML)
        except (FileExistsError, OSError):
            os.remove(info.Buffout_TOML)
            os.chmod(info.Buffout_INI, stat.S_IWRITE)
            os.rename(info.Buffout_INI, info.Buffout_TOML)

    return scan_mainfiles_report


# =================== CHECK MOD FILES ===================
def scan_modfiles():
    global info
    scan_modfiles_report = []

    # CHECK SPECIFIC GAME MODS / EXTENSIONS | IMI MODE
    if str(clas_ini_check("MAIN", "IMI Mode")).lower() == "false":
        scan_modfiles_report.extend(["IF YOU'RE USING DYNAMIC PERFORMANCE TUNER AND/OR LOAD ACCELERATOR,",
                                     "remove these mods completely and switch to High FPS Physics Fix!",
                                     "Link: https://www.nexusmods.com/fallout4/mods/44798?tab=files",
                                     "-----"])

        if info.VR_EXE.is_file() and info.VR_Buffout.is_file():
            scan_modfiles_report.append("*✔️ Buffout 4 VR Version* is (manually) installed.\n  -----")
        elif info.VR_EXE.is_file() and not info.VR_Buffout.is_file():
            scan_modfiles_report.extend(["# ❌ BUFFOUT 4 FOR VR VERSION ISN'T INSTALLED OR AUTOSCAN CANNOT DETECT IT #",
                                         "  This is a mandatory Buffout 4 port for the VR Version of Fallout 4.",
                                         "  Link: https://www.nexusmods.com/fallout4/mods/64880?tab=files",
                                         "  -----"])
        else:
            scan_modfiles_report.append("❌ *Fallout 4 VR* is NOT installed.\n  -----")

        if (info.F4CK_EXE.is_file() and os.path.exists(info.F4CK_Fixes)) or (isinstance(info.Game_Path, str) and Path(info.Game_Path).joinpath("winhttp.dll").is_file()):  # type: ignore
            scan_modfiles_report.append("✔️ *Creation Kit Fixes* is (manually) installed.\n  -----")
        elif info.F4CK_EXE.is_file() and not os.path.exists(info.F4CK_Fixes):
            scan_modfiles_report.extend(["# ❌ CREATION KIT FIXES ISN'T INSTALLED OR AUTOSCAN CANNOT DETECT IT #",
                                         "  This is a highly recommended patch for the Fallout 4 Creation Kit.",
                                         "  Link: https://www.nexusmods.com/fallout4/mods/51165?tab=files\n",
                                         "  -----"])
        else:
            scan_modfiles_report.append("❌ *Creation Kit* is NOT installed.\n  -----")

    return scan_modfiles_report


if __name__ == "__main__":  # AKA only autorun / do the following when NOT imported.
    for line in scan_mainfiles():
        print(line)
    for line in scan_modfiles():
        print(line)
    os.system("pause")<|MERGE_RESOLUTION|>--- conflicted
+++ resolved
@@ -328,23 +328,14 @@
             scan_mainfiles_report.extend(["✔️ Your Fallout 4 is updated to version [1.10.163.0]",
                                           "    * This is the version BEFORE the 2023 Update *",
                                           "  -----"])
-<<<<<<< HEAD
-        # elif FO4_EXE_Size == xxxxxxxx and hashlib.sha512(info.FO4_EXE.read_bytes()).hexdigest() == xxxxxxxx and not info.Steam_INI.is_file():
-=======
         # elif FO4_EXE_Size == xxxxxxxx and not info.Steam_INI.is_file(): | RESERVED
->>>>>>> 285613fe
         #    scan_mainfiles_report.extend(["✔️ Your Fallout 4 is updated to version [1.xx.xxx.x]",
         #                                  "   * This is the version AFTER the 2023 Update *",
         #                                  "  -----"])
         elif FO4_EXE_Size == 65503104 and not info.Steam_INI.is_file():
             scan_mainfiles_report.append("# ❌ CAUTION : YOUR FALLOUT 4 VERSION IS OUT OF DATE #\n  -----")
-<<<<<<< HEAD
-        elif FO4_EXE_Size == 65503104 and info.Steam_INI.is_file():
-            scan_mainfiles_report.append("# ❌ CAUTION : YOUR FALLOUT 4 VERSION IS OUT OF DATE #\n  -----")
-=======
         elif FO4_EXE_Size == 65503104 and info.Steam_INI.is_file():  # Intentional, don't change the unicode icon.
             scan_mainfiles_report.append("# \U0001F480 CAUTION : YOUR FALLOUT 4 VERSION IS OUT OF DATE #\n  -----")
->>>>>>> 285613fe
 
     # CHECK FALLOUT 4 ROOT FOLDER LOG ERRORS
     if len(clas_log_errors(info.Game_Path)) >= 1:
