import asyncio
import multiprocessing
import multiprocessing.synchronize
import queue
import sys
import time
import traceback
from collections.abc import Callable
from pathlib import Path
from types import TracebackType
from typing import Any, Literal

import regex as re
from PySide6.QtCore import QEvent, QObject, Qt, QThread, QTimer, QUrl, Signal, Slot
from PySide6.QtGui import QDesktopServices, QIcon
from PySide6.QtMultimedia import QSoundEffect
from PySide6.QtWidgets import (
    QApplication,
    QBoxLayout,
    QButtonGroup,
    QCheckBox,
    QDialog,
    QDialogButtonBox,
    QFileDialog,
    QFrame,
    QGridLayout,
    QHBoxLayout,
    QLabel,
    QLayout,
    QLineEdit,
    QMainWindow,
    QMessageBox,
    QPlainTextEdit,
    QPushButton,
    QSizePolicy,
    QTabWidget,
    QTextEdit,
    QVBoxLayout,
    QWidget,
)

import CLASSIC_Main as CMain
import CLASSIC_ScanGame as CGame
import CLASSIC_ScanLogs as CLogs

# nuitka-project: --enable-plugin=pyside6
# nuitka-project: --unstripped
# nuitka-project: --standalone
# nuitka-project: --onefile
# nuitka-project: --windows-console-mode=disable
# nuitka-project: --output-filename=CLASSIC.exe
# nuitka-project: --windows-icon-from-ico={MAIN_DIRECTORY}/CLASSIC Data/graphics/CLASSIC.ico

class AudioPlayer(QObject):
    # Define signals for different sounds
    play_error_signal = Signal()
    play_notify_signal = Signal()
    play_custom_signal = Signal(str)  # Signal to play a custom sound with a path

    def __init__(self) -> None:
        super().__init__()
        self.audio_enabled = CMain.classic_settings("Audio Notifications")
        if self.audio_enabled is None:
            CMain.yaml_settings("CLASSIC Settings.yaml", "CLASSIC_Settings.Audio Notifications", True)
            self.audio_enabled = True

        # Setup QSoundEffect objects for the preset sounds
        self.error_sound = QSoundEffect()
        self.error_sound.setSource(QUrl.fromLocalFile("CLASSIC Data/sounds/classic_error.wav"))
        self.error_sound.setVolume(1.0)  # Set max volume

        self.notify_sound = QSoundEffect()
        self.notify_sound.setSource(QUrl.fromLocalFile("CLASSIC Data/sounds/classic_notify.wav"))
        self.notify_sound.setVolume(1.0)  # Set max volume

        # Connect signals to respective slots
        if self.audio_enabled:
            self.play_error_signal.connect(self.play_error_sound)
            self.play_notify_signal.connect(self.play_notify_sound)
            self.play_custom_signal.connect(lambda file: self.play_custom_sound(file))  # Use custom path

    def play_error_sound(self) -> None:
        if self.audio_enabled and self.error_sound.isLoaded():
            self.error_sound.play()

    def play_notify_sound(self) -> None:
        if self.audio_enabled and self.notify_sound.isLoaded():
            self.notify_sound.play()

    def play_custom_sound(self, sound_path: str) -> None:
        custom_sound = QSoundEffect()
        custom_sound.setSource(QUrl.fromLocalFile(sound_path))
        custom_sound.setVolume(1.0)
        custom_sound.play()

    def toggle_audio(self, state: bool) -> None:
        self.audio_enabled = state
        if not state:
            self.play_notify_signal.disconnect()
            self.play_error_signal.disconnect()
            self.play_custom_signal.disconnect()
        else:
            self.play_notify_signal.connect(self.play_notify_sound)
            self.play_error_signal.connect(self.play_error_sound)
            self.play_custom_signal.connect(lambda file: self.play_custom_sound(file))

class ManualPathDialog(QDialog):
    def __init__(self, parent: QMainWindow | None = None) -> None:
        super().__init__(parent)
        self.setWindowTitle("Set INI Files Directory")
        self.setFixedSize(700, 150)

        # Create layout and input field
        layout = QVBoxLayout(self)

        # Add a label
        label = QLabel(f"Enter the path for the {CMain.gamevars["game"]} INI files directory (Example: c:\\users\\<name>\\Documents\\My Games\\{CMain.gamevars['game']})", self)
        layout.addWidget(label)

        inputlayout = QHBoxLayout()
        self.input_field = QLineEdit(self)
        self.input_field.setPlaceholderText("Enter the INI directory or click 'Browse'...")
        inputlayout.addWidget(self.input_field)

        # Create the "Browse" button
        browse_button = QPushButton("Browse...", self)
        browse_button.clicked.connect(self.browse_directory)
        inputlayout.addWidget(browse_button)
        layout.addLayout(inputlayout)

        # Create standard OK/Cancel buttons
        buttons = QDialogButtonBox(QDialogButtonBox.Ok | QDialogButtonBox.Cancel, self) # type: ignore
        buttons.accepted.connect(self.accept)
        buttons.rejected.connect(self.reject)
        layout.addWidget(buttons)

    def browse_directory(self) -> None:
        # Open directory browser and update the input field
        manual_path = QFileDialog.getExistingDirectory(self, "Select Directory for INI Files")
        if manual_path:
            self.input_field.setText(manual_path)

    def get_path(self) -> str:
        return self.input_field.text()

class GamePathDialog(QDialog):
    def __init__(self, parent: QMainWindow | None = None) -> None:
        super().__init__(parent)
        self.setWindowTitle("Set INI Files Directory")
        self.setFixedSize(700, 150)

        # Create layout and input field
        layout = QVBoxLayout(self)

        # Add a label
        label = QLabel(f"Enter the path for the {CMain.gamevars["game"]} directory (example: C:\\Steam\\steamapps\\common\\{CMain.gamevars["game"]})", self)
        layout.addWidget(label)

        inputlayout = QHBoxLayout()
        self.input_field = QLineEdit(self)
        self.input_field.setPlaceholderText("Enter the Game's directory or click 'Browse'...")
        inputlayout.addWidget(self.input_field)

        # Create the "Browse" button
        browse_button = QPushButton("Browse...", self)
        browse_button.clicked.connect(self.browse_directory)
        inputlayout.addWidget(browse_button)
        layout.addLayout(inputlayout)

        # Create standard OK/Cancel buttons
        buttons = QDialogButtonBox(QDialogButtonBox.Ok | QDialogButtonBox.Cancel, self) # type: ignore
        buttons.accepted.connect(self.accept)
        buttons.rejected.connect(self.reject)
        layout.addWidget(buttons)

    def browse_directory(self) -> None:
        # Open directory browser and update the input field
        manual_path = QFileDialog.getExistingDirectory(self, f"Select Directory for {CMain.gamevars["game"]}")
        if manual_path:
            self.input_field.setText(manual_path)

    def get_path(self) -> str:
        return self.input_field.text()

class PapyrusLogProcessor(QThread):
    # Signal to update the UI with new log messages
    new_log_messages = Signal(str)

    def __init__(self, result_queue: multiprocessing.Queue, parent: QObject | None = None) -> None:
        super().__init__(parent)
        self.result_queue = result_queue
        self.is_running = True  # Control flag to stop the thread

    def run(self) -> None:
        while self.is_running:
            messages = []
            try:
                while not self.result_queue.empty():
                    message = self.result_queue.get_nowait()
                    messages.append(message)
            except queue.Empty:
                pass

            if messages:
                # Join the messages and emit them to the main thread (for UI update)
                self.new_log_messages.emit("\n".join(messages))

            # Sleep for a bit to avoid hammering the CPU (you can adjust the interval)
            self.msleep(500)  # 500 ms, adjust as needed

    def stop(self) -> None:
        self.is_running = False


class ErrorDialog(QDialog):
    def __init__(self, error_text: str) -> None:
        super().__init__()
        self.setWindowTitle("Error")
        self.setMinimumSize(600, 400)
        layout = QVBoxLayout(self)

        self.text_edit = QPlainTextEdit(self)
        self.text_edit.setReadOnly(True)
        self.text_edit.setPlainText(error_text)
        layout.addWidget(self.text_edit)

        copy_button = QPushButton("Copy to Clipboard", self)
        copy_button.clicked.connect(self.copy_to_clipboard)
        layout.addWidget(copy_button)

    def copy_to_clipboard(self) -> None:
        QApplication.clipboard().setText(self.text_edit.toPlainText())


def show_exception_box(error_text: str) -> None:
    dialog = ErrorDialog(error_text)
    dialog.show()
    dialog.exec()


def custom_excepthook(exc_type: type[BaseException], exc_value: BaseException, exc_traceback: TracebackType | None) -> Any:
    error_text = "".join(traceback.format_exception(exc_type, exc_value, exc_traceback))
    print(error_text)  # Still print to console
    show_exception_box(error_text)


sys.excepthook = custom_excepthook


def papyrus_worker(q: multiprocessing.Queue, stop_event: multiprocessing.synchronize.Event) -> None:
    while not stop_event.is_set():
        papyrus_result, _ = CGame.papyrus_logging()
        # Ensure the message starts and ends with newlines
        papyrus_result = f"\n{papyrus_result.strip()}\n"
        q.put(papyrus_result)
        time.sleep(5)  # Delay between checks


class OutputRedirector(QObject):
    outputWritten = Signal(str)

    def write(self, text: str) -> None:
        self.outputWritten.emit(str(text))

    def flush(self) -> None:
        pass


class CrashLogsScanWorker(QObject):
    finished = Signal()
    notify_sound_signal = Signal()
    error_sound_signal = Signal()
    custom_sound_signal = Signal(str)  # In case a custom sound needs to be played

    @Slot()
    def run(self) -> None:
        # Here you can determine the appropriate sound to play.
        # For simplicity, we're triggering the notify sound when the scan completes.
        try:
            CLogs.crashlogs_scan()
            self.notify_sound_signal.emit()  # Emit signal to play notify sound
        except Exception:  # noqa: BLE001
            self.error_sound_signal.emit()  # Emit signal to play error sound in case of exception
        finally:
            self.finished.emit()


class GameFilesScanWorker(QObject):
    finished = Signal()
    notify_sound_signal = Signal()
    error_sound_signal = Signal()
    custom_sound_signal = Signal(str)

    @Slot()
    def run(self) -> None:
        try:
            print(CGame.game_combined_result())
            print(CGame.mods_combined_result())
            CGame.write_combined_results()
            self.notify_sound_signal.emit()  # Emit signal to play notify sound
        except Exception:  # noqa: BLE001
            self.error_sound_signal.emit()  # Emit error sound if something fails
        finally:
            self.finished.emit()



class MainWindow(QMainWindow):
    def __init__(self) -> None:
        super().__init__()

        self.pastebin_url_regex: re.Pattern = re.compile(r"^https?://pastebin\.com/(\w+)$")

        CMain.initialize(is_gui=True)

        self.setWindowTitle(
            f"Crash Log Auto Scanner & Setup Integrity Checker | {CMain.yaml_settings('CLASSIC Data/databases/CLASSIC Main.yaml', 'CLASSIC_Info.version')}"
        )
        self.setWindowIcon(QIcon("CLASSIC Data/graphics/CLASSIC.ico"))
        dark_style = """
        QWidget {
            background-color: #2b2b2b;
            color: #ffffff;
            font-family: "Segoe UI", sans-serif;
            font-size: 13px;
        }

        QLineEdit, QPlainTextEdit, QTextEdit, QComboBox, QSpinBox, QPushButton {
            background-color: #3c3c3c;
            border: 1px solid #5c5c5c;
            color: #ffffff;
        }

        QCheckBox::indicator:unchecked {
            image: url('unchecked.png');
        }

        QCheckBox::indicator:checked {
            image: url('checked.png');
        }

        QTabWidget::pane {
            border: 1px solid #444444;
        }

        QTabBar::tab {
            background-color: #3c3c3c;
            border: 1px solid #5c5c5c;
            color: #ffffff;
            padding: 5px;
        }

        QTabBar::tab:selected {
            background-color: #2b2b2b;
            color: #ffffff;
        }

        QPushButton {
            background-color: #3c3c3c;
            border: 1px solid #5c5c5c;
            color: #ffffff;
            padding: 5px;
        }

        QPushButton:hover {
            background-color: #444444;
        }

        QPushButton:pressed {
            background-color: #222222;
        }

        QLabel {
            color: #ffffff;
        }
    """
        self.setStyleSheet(dark_style)
        # self.setMinimumSize(700, 950)  # Increase minimum width from 650 to 700
        self.setFixedSize(700, 950)  # Set fixed size to prevent resizing, for now.

        # Set up the custom exception handler for the main window
        self.installEventFilter(self)

        self.audio_player = AudioPlayer()

        self.central_widget = QWidget()
        self.setCentralWidget(self.central_widget)
        self.main_layout = QVBoxLayout(self.central_widget)
        self.main_layout.setContentsMargins(10, 10, 10, 10)
        self.main_layout.setSpacing(10)

        self.tab_widget = QTabWidget()
        self.main_layout.addWidget(self.tab_widget)

        self.main_tab = QWidget()
        self.backups_tab = QWidget()
        self.tab_widget.addTab(self.main_tab, "MAIN OPTIONS")
        self.tab_widget.addTab(self.backups_tab, "FILE BACKUP")
        self.scan_button_group = QButtonGroup()
        self.setup_main_tab()
        self.setup_backups_tab()
        # In __init__ method, after setting up the main tab:
        self.initialize_folder_paths()
        self.setup_output_redirection()
        self.output_buffer = ""
        CMain.main_generate_required()
        # Perform initial update check
        if CMain.classic_settings("Update Check"):
            QTimer.singleShot(0, self.update_popup)

        self.update_check_timer = QTimer()
        self.update_check_timer.timeout.connect(self.perform_update_check)
        self.is_update_check_running = False

        # Set up Papyrus monitoring
        self.result_queue: multiprocessing.Queue = multiprocessing.Queue()
        self.worker_stop_event = multiprocessing.Event()
        self.worker_process: multiprocessing.Process | None = None
        self.is_worker_running = False

        # Initialize thread attributes
        self.crash_logs_thread: QThread | None = None
        self.game_files_thread: QThread | None = None

        # Set up the QTimer for periodic updates
        self.timer = QTimer()
        self.timer.timeout.connect(self.update_output_text_box_papyrus_watcher)
        if CMain.manual_docs_gui is not None:
            CMain.manual_docs_gui.manual_docs_path_signal.connect(self.show_manual_docs_path_dialog)
        else:
            raise TypeError("CMain not initialized")
        if CMain.game_path_gui is not None:
            CMain.game_path_gui.game_path_signal.connect(self.show_game_path_dialog)
        else:
            raise TypeError("CMain not initialized")

    def eventFilter(self, watched: QObject, event: QEvent) -> bool:
        """if event.type() == QEvent.KeyPress:
                key_event = QKeyEvent(event)
                if key_event.key() == Qt.Key_F12:
                    # Simulate an exception when F12 is pressed (for testing)
                    raise Exception("This is a test exception")"""
        return super().eventFilter(watched, event)

    def setup_pastebin_elements(self, layout: QVBoxLayout) -> None:
        """Set up the Pastebin fetch UI elements."""
        pastebin_layout = QHBoxLayout()

        self.pastebin_id_input = QLineEdit(self)
        self.pastebin_id_input.setPlaceholderText("Enter Pastebin URL or ID")
        pastebin_layout.addWidget(self.pastebin_id_input)

        self.pastebin_fetch_button = QPushButton("Fetch Log", self)
        self.pastebin_fetch_button.clicked.connect(self.fetch_pastebin_log)
        pastebin_layout.addWidget(self.pastebin_fetch_button)

        # Add the layout to the main layout (add it to an appropriate tab or section)
        layout.addLayout(pastebin_layout)

    def fetch_pastebin_log(self) -> None:
        """Fetch the log from Pastebin and scan it."""
        input_text = self.pastebin_id_input.text().strip()

        # Regular expression to check if the input is a full URL
        pastebin_url = input_text if self.pastebin_url_regex.match(input_text) else f"https://pastebin.com/{input_text}"

        try:
            CLogs.pastebin_fetch(pastebin_url)  # Fetch the log file from Pastebin
            QMessageBox.information(self, "Success", f"Log fetched from: {pastebin_url}")
        except Exception as e:  # noqa: BLE001
            QMessageBox.warning(self, "Error", f"Failed to fetch log: {e!s}")

    def show_manual_docs_path_dialog(self) -> None:
        dialog = ManualPathDialog(self)
        if dialog.exec() == QDialog.DialogCode.Accepted:
            manual_path = dialog.get_path()
            CMain.get_manual_docs_path_gui(manual_path)

    def show_game_path_dialog(self) -> None:
        if CMain.game_path_gui is None:
            raise TypeError("CMain not initialized")

        dialog = GamePathDialog(self)
        if dialog.exec() == QDialog.DialogCode.Accepted:
            manual_path = dialog.get_path()
            CMain.game_path_gui.get_game_path_gui(manual_path)

    def update_popup(self) -> None:
        if not self.is_update_check_running:
            self.is_update_check_running = True
            self.update_check_timer.start(0)  # Start immediately

    def update_popup_explicit(self) -> None:
        self.update_check_timer.timeout.disconnect(self.perform_update_check)
        self.update_check_timer.timeout.connect(self.force_update_check)
        if not self.is_update_check_running:
            self.is_update_check_running = True
            self.update_check_timer.start(0)

    def perform_update_check(self) -> None:
        self.update_check_timer.stop()
        asyncio.run(self.async_update_check())

    def force_update_check(self) -> None:
        # Directly perform the update check without reading from settings
        self.is_update_check_running = True
        self.update_check_timer.stop()
        asyncio.run(self.async_update_check_explicit())  # Perform async check

    async def async_update_check(self) -> None:
        try:
            is_up_to_date = await CMain.classic_update_check(quiet=True)
            self.show_update_result(is_up_to_date)
        except Exception as e:  # noqa: BLE001
            self.show_update_error(str(e))
        finally:
            self.is_update_check_running = False
            self.update_check_timer.stop()  # Ensure the timer is always stopped

    async def async_update_check_explicit(self) -> None:
        try:
            is_up_to_date = await CMain.classic_update_check(
                quiet=True, gui_request=True
            )
            self.show_update_result(is_up_to_date)
        except Exception as e:  # noqa: BLE001
            self.show_update_error(str(e))
        finally:
            self.is_update_check_running = False
            self.update_check_timer.stop()  # Ensure the timer is always stopped

    def show_update_result(self, is_up_to_date: bool) -> None:
        if is_up_to_date:
            QMessageBox.information(
                self, "CLASSIC UPDATE", "You have the latest version of CLASSIC!"
            )
        else:
            update_popup_text: str = CMain.yaml_settings(
                "CLASSIC Data/databases/CLASSIC Main.yaml",
                "CLASSIC_Interface.update_popup_text",
            ) # type: ignore
            result = QMessageBox.question(
                self,
                "CLASSIC UPDATE",
                update_popup_text,
                QMessageBox.StandardButton.Yes | QMessageBox.StandardButton.No,
            )
            if result == QMessageBox.StandardButton.Yes:
                QDesktopServices.openUrl(
                    QUrl(
                        "https://github.com/evildarkarchon/CLASSIC-Fallout4/releases/latest"
                    )
                )

    def show_update_error(self, error_message: str) -> None:
        QMessageBox.warning(
            self, "Update Check Failed", f"Failed to check for updates: {error_message}"
        )

    def setup_main_tab(self) -> None:
        layout = QVBoxLayout(self.main_tab)
        layout.setContentsMargins(20, 10, 20, 10)
        layout.setSpacing(10)

        # Top section
        self.mods_folder_edit = self.setup_folder_section(
            layout, "STAGING MODS FOLDER", "Box_SelectedMods", self.select_folder_mods
        )
        self.scan_folder_edit = self.setup_folder_section(
            layout, "CUSTOM SCAN FOLDER", "Box_SelectedScan", self.select_folder_scan
        )

<<<<<<< HEAD
        # self.setup_pastebin_elements(layout)
=======
        self.setup_pastebin_elements(layout)
>>>>>>> bd8fb7ae

        # Add first separator
        layout.addWidget(self.create_separator())

        # Main buttons section
        self.setup_main_buttons(layout)

        # Add second separator
        layout.addWidget(self.create_separator())

        # Checkbox section
        self.setup_checkboxes(layout)

        # Articles section
        self.setup_articles_section(layout)

        # Add a separator before bottom buttons
        layout.addWidget(self.create_separator())

        # Bottom buttons
        self.setup_bottom_buttons(layout)

        # Add output text box
        self.setup_output_text_box(layout)

        # Add some spacing
        layout.addSpacing(10)

        # Set the layout to be stretchable
        layout.setStretchFactor(self.output_text_box, 1)

    def setup_backups_tab(self) -> None:
        layout = QVBoxLayout(self.backups_tab)
        layout.setContentsMargins(20, 10, 20, 10)
        layout.setSpacing(10)

        # Add explanation labels
        layout.addWidget(
            QLabel(
                "BACKUP > Backup files from the game folder into the CLASSIC Backup folder."
            )
        )
        layout.addWidget(
            QLabel(
                "RESTORE > Restore file backup from the CLASSIC Backup folder into the game folder."
            )
        )
        layout.addWidget(
            QLabel(
                "REMOVE > Remove files only from the game folder without removing existing backups."
            )
        )

        # Add separators and category buttons
        categories = ["XSE", "RESHADE", "VULKAN", "ENB"]
        for category in categories:
            layout.addWidget(self.create_separator())
            category_label = QLabel(category)
            category_label.setAlignment(Qt.AlignmentFlag.AlignCenter)
            layout.addWidget(category_label)

            button_layout = QHBoxLayout()

            backup_button = QPushButton(f"BACKUP {category}")
            backup_button.clicked.connect(
                lambda _, c=category: self.classic_files_manage(f"Backup {c}", "BACKUP")
            )
            button_layout.addWidget(backup_button)

            restore_button = QPushButton(f"RESTORE {category}")
            restore_button.clicked.connect(
                lambda _, c=category: self.classic_files_manage(
                    f"Backup {c}", "RESTORE"
                )
            )
            restore_button.setEnabled(False)  # Initially disabled
            setattr(
                self, f"RestoreButton_{category}", restore_button
            )  # Store reference to the button
            button_layout.addWidget(restore_button)

            remove_button = QPushButton(f"REMOVE {category}")
            remove_button.clicked.connect(
                lambda _, c=category: self.classic_files_manage(f"Backup {c}", "REMOVE")
            )
            button_layout.addWidget(remove_button)

            layout.addLayout(button_layout)

        # Check if backups exist and enable restore buttons accordingly
        self.check_existing_backups()

        # Add a button to open the backups folder
        open_backups_button = QPushButton("OPEN CLASSIC BACKUPS")
        open_backups_button.clicked.connect(self.open_backup_folder)
        layout.addWidget(open_backups_button)

    def check_existing_backups(self) -> None:
        for category in ["XSE", "RESHADE", "VULKAN", "ENB"]:
            backup_path = Path(f"CLASSIC Backup/Game Files/Backup {category}")
            if backup_path.is_dir() and any(backup_path.iterdir()):
                restore_button = getattr(self, f"RestoreButton_{category}", None)
                if restore_button:
                    restore_button.setEnabled(True)
                    restore_button.setStyleSheet(
                        """
                        QPushButton {
                            color: black;
                            background: rgb(250, 250, 250);
                            border-radius: 10px;
                            border: 2px solid black;
                        }
                    """
                    )

    def add_backup_section(self, layout: QBoxLayout, title: str, backup_type: Literal["XSE", "RESHADE", "VULKAN", "ENB"]) -> None:
        layout.addWidget(self.create_separator())

        title_label = QLabel(title)
        title_label.setAlignment(Qt.AlignmentFlag.AlignCenter)
        title_label.setStyleSheet("color: white; font-weight: bold; font-size: 14px;")
        layout.addWidget(title_label)

        buttons_layout = QHBoxLayout()
        backup_button = QPushButton(f"BACKUP {backup_type}")
        restore_button = QPushButton(f"RESTORE {backup_type}")
        remove_button = QPushButton(f"REMOVE {backup_type}")

        for button, action in [
            (backup_button, "BACKUP"),
            (restore_button, "RESTORE"),
            (remove_button, "REMOVE"),
        ]:
            button.clicked.connect(
                lambda _, b=backup_type, a=action: self.classic_files_manage(
                    f"Backup {b}", a  # type: ignore
                )
            )
            button.setStyleSheet(
                """
                QPushButton {
                    color: white;
                    background: rgba(10, 10, 10, 0.75);
                    border-radius: 10px;
                    border: 1px solid white;
                    font-size: 11px;
                    min-height: 48px;
                    max-height: 48px;
                    min-width: 180px;
                    max-width: 180px;
                }
            """
            )
            buttons_layout.addWidget(button)

        layout.addLayout(buttons_layout)

    def classic_files_manage(self, selected_list: str, selected_mode: Literal["BACKUP", "RESTORE", "REMOVE"] = "BACKUP") -> None:
        list_name = selected_list.split(" ", 1)
        try:
            CGame.game_files_manage(selected_list, selected_mode)
            if selected_mode == "BACKUP":
                # Enable the corresponding restore button
                restore_button = getattr(self, f"RestoreButton_{list_name[1]}", None)
                if restore_button:
                    restore_button.setEnabled(True)
                    restore_button.setStyleSheet(
                        """
                        QPushButton {
                            color: black;
                            background: rgb(250, 250, 250);
                            border-radius: 10px;
                            border: 2px solid black;
                        }
                    """
                    )
        except PermissionError:
            QMessageBox.critical(
                self,
                "Error",
                "Unable to access files from your game folder. Please run CLASSIC in admin mode to resolve this problem.",
            )

    def help_popup_backup(self) -> None:
        help_popup_text: str = CMain.yaml_settings(
            "CLASSIC Data/databases/CLASSIC Main.yaml",
            "CLASSIC_Interface.help_popup_backup",
        ) # type: ignore
        QMessageBox.information(self, "NEED HELP?", help_popup_text)

    @staticmethod
    def open_backup_folder() -> None:
        backup_path = Path.cwd() / "CLASSIC Backup/Game Files"
        QDesktopServices.openUrl(QUrl.fromLocalFile(backup_path))

    def setup_output_text_box(self, layout: QLayout) -> None:
        self.output_text_box = QTextEdit(self)
        self.output_text_box.setReadOnly(True)
        self.output_text_box.setStyleSheet(
            """
            QTextEdit {
                color: white;
                font-family: "Cascadia Mono", Consolas, monospace;
                background: rgba(10, 10, 10, 0.75);
                border-radius: 10px;
                border: 1px solid white;
                font-size: 13px;
            }
        """
        )  # Have to use alternate font here because the default font doesn't support some characters.

        self.output_text_box.setSizePolicy(QSizePolicy.Policy.Expanding, QSizePolicy.Policy.Expanding)
        self.output_text_box.setMinimumHeight(150)
        layout.addWidget(self.output_text_box)

        self.output_buffer = ""

    def update_output_text_box(self, text: str | bytes) -> None:
        try:
            # If the incoming text is bytes, decode it
            text = text.decode("utf-8", errors="replace") if isinstance(text, bytes) else str(text)

            # Append the incoming text to the buffer
            self.output_buffer += text

            # Split the buffer into lines, keeping newlines
            lines = self.output_buffer.splitlines(True)

            # Initialize flag to track if the last line ended with a newline
            ends_with_newline = self.output_buffer.endswith("\n")

            # Process all complete lines
            complete_lines = lines[:-1] if not ends_with_newline else lines

            if complete_lines:
                current_text = self.output_text_box.toPlainText()

                # Append complete lines without extra newlines
                new_text = current_text + "".join(complete_lines)
                self.output_text_box.setPlainText(new_text)

                # Scroll to the bottom
                scrollbar = self.output_text_box.verticalScrollBar()
                scrollbar.setValue(scrollbar.maximum())

            # Keep the last incomplete line in the buffer if it's not complete
            self.output_buffer = lines[-1] if not ends_with_newline else ""

        except Exception as e:  # noqa: BLE001
            print(f"Error in update_output_text_box: {e}")

    def process_lines(self, lines: list[str]) -> None:
        for line in lines:
            stripped_line = line.rstrip()
            if stripped_line or line.endswith("\n"):
                self.output_text_box.append(stripped_line)

        # Scroll to the bottom of the text box
        scrollbar = self.output_text_box.verticalScrollBar()
        scrollbar.setValue(scrollbar.maximum())

    def setup_output_redirection(self) -> None:
        self.output_redirector = OutputRedirector()
        self.output_redirector.outputWritten.connect(self.update_output_text_box)
        sys.stdout = self.output_redirector
        sys.stderr = self.output_redirector  # Redirect stderr as well

    @staticmethod
    def create_separator() -> QFrame:
        separator = QFrame()
        separator.setFrameShape(QFrame.Shape.HLine)
        separator.setFrameShadow(QFrame.Shadow.Sunken)
        return separator

    def setup_checkboxes(self, layout: QBoxLayout) -> None:
        checkbox_layout = QVBoxLayout()

        # Title for the checkbox section
        title_label = QLabel("CLASSIC SETTINGS")
        title_label.setAlignment(Qt.AlignmentFlag.AlignCenter)
        title_label.setStyleSheet("font-weight: bold; font-size: 14px;")
        checkbox_layout.addWidget(title_label)

        # Grid for checkboxes
        grid_layout = QGridLayout()
        grid_layout.setHorizontalSpacing(40)  # Increased spacing
        grid_layout.setVerticalSpacing(20)  # Increased spacing

        checkboxes = [
            ("FCX MODE", "FCX Mode"),
            ("SIMPLIFY LOGS", "Simplify Logs"),
            ("UPDATE CHECK", "Update Check"),
            ("VR MODE", "VR Mode"),
            ("SHOW FID VALUES", "Show FormID Values"),
            ("MOVE INVALID LOGS", "Move Unsolved Logs"),
            ("AUDIO NOTIFICATIONS", "Audio Notifications")
        ]

        for index, (label, setting) in enumerate(checkboxes):
            checkbox = self.create_checkbox(label, setting)
            row = index // 3
            col = index % 3
            grid_layout.addWidget(checkbox, row, col, Qt.AlignmentFlag.AlignLeft)

        checkbox_layout.addLayout(grid_layout)

        # Add some vertical spacing
        checkbox_layout.addSpacing(20)

        layout.addLayout(checkbox_layout)

        # Add a separator after the checkboxes
        layout.addWidget(self.create_separator())

    def create_checkbox(self, label_text: str, setting: str) -> QCheckBox:
        checkbox = QCheckBox(label_text)
        if CMain.classic_settings(setting) is not None:
            checkbox.setChecked(CMain.classic_settings(setting)) # type: ignore
        else:
            CMain.yaml_settings("CLASSIC Settings.yaml", f"CLASSIC_Settings.{setting}", False)
            checkbox.setChecked(False)

        checkbox.stateChanged.connect(
            lambda state: CMain.yaml_settings(
                "CLASSIC Settings.yaml", f"CLASSIC_Settings.{setting}", bool(state) # type: ignore
            )
        )
        if setting == "Audio Notifications":
            checkbox.stateChanged.connect(
                lambda state: self.audio_player.toggle_audio(state)
            )

        # Apply custom style sheet
        checkbox.setStyleSheet(
            """
            QCheckBox {
                spacing: 10px;
            }
            QCheckBox::indicator {
                width: 25px;
                height: 25px;
            }
            QCheckBox::indicator:unchecked {
                image: url(CLASSIC Data/graphics/unchecked.png);
            }
            QCheckBox::indicator:checked {
                image: url(CLASSIC Data/graphics/checked.png);
            }
        """
        )

        return checkbox

    @staticmethod
    def setup_folder_section(layout: QBoxLayout, title: str, box_name: str, browse_callback: Callable[[], None], tooltip: str = "") -> QLineEdit:
        section_layout = QHBoxLayout()
        section_layout.setContentsMargins(0, 0, 0, 0)
        section_layout.setSpacing(5)

        label = QLabel(title)
        label.setAlignment(Qt.AlignmentFlag.AlignLeft | Qt.AlignmentFlag.AlignVCenter)
        label.setFixedWidth(180)
        section_layout.addWidget(label)

        line_edit = QLineEdit()
        line_edit.setObjectName(box_name)
        section_layout.addWidget(line_edit, 1)

        browse_button = QPushButton("Browse Folder")
        if tooltip:
            browse_button.setToolTip(tooltip)
        browse_button.clicked.connect(browse_callback)
        section_layout.addWidget(browse_button)

        layout.addLayout(section_layout)
        return line_edit  # Return the created QLineEdit

    def setup_main_buttons(self, layout: QBoxLayout) -> None:
        # Main action buttons
        main_buttons_layout = QHBoxLayout()
        main_buttons_layout.setSpacing(10)
        self.crash_logs_button = self.add_main_button(
            main_buttons_layout, "SCAN CRASH LOGS", self.crash_logs_scan
        )
        self.scan_button_group.addButton(self.crash_logs_button)
        self.game_files_button = self.add_main_button(
            main_buttons_layout, "SCAN GAME FILES", self.game_files_scan
        )
        self.scan_button_group.addButton(self.game_files_button)
        layout.addLayout(main_buttons_layout)

        # Bottom row buttons
        bottom_buttons_layout = QHBoxLayout()
        bottom_buttons_layout.setSpacing(5)
        self.add_bottom_button(
            bottom_buttons_layout, "CHANGE INI PATH", self.select_folder_ini
        )
        self.add_bottom_button(
            bottom_buttons_layout, "OPEN CLASSIC SETTINGS", self.open_settings
        )
        self.add_bottom_button(
            bottom_buttons_layout, "CHECK UPDATES", self.update_popup_explicit
        )
        layout.addLayout(bottom_buttons_layout)

    @staticmethod
    def setup_articles_section(layout: QBoxLayout) -> None:
        # Title for the articles section
        title_label = QLabel("ARTICLES / WEBSITES / NEXUS LINKS")
        title_label.setAlignment(Qt.AlignmentFlag.AlignCenter)
        title_label.setStyleSheet("font-weight: bold; font-size: 14px;")
        layout.addWidget(title_label)

        # Grid layout for article buttons
        grid_layout = QGridLayout()
        grid_layout.setHorizontalSpacing(10)
        grid_layout.setVerticalSpacing(10)

        button_data = [
            {
                "text": "BUFFOUT 4 INSTALLATION",
                "url": "https://www.nexusmods.com/fallout4/articles/3115",
            },
            {
                "text": "FALLOUT 4 SETUP TIPS",
                "url": "https://www.nexusmods.com/fallout4/articles/4141",
            },
            {
                "text": "IMPORTANT PATCHES LIST",
                "url": "https://www.nexusmods.com/fallout4/articles/3769",
            },
            {
                "text": "BUFFOUT 4 NEXUS PAGE",
                "url": "https://www.nexusmods.com/fallout4/mods/47359",
            },
            {
                "text": "CLASSIC NEXUS PAGE",
                "url": "https://www.nexusmods.com/fallout4/mods/56255",
            },
            {
                "text": "CLASSIC GITHUB",
                "url": "https://github.com/GuidanceOfGrace/CLASSIC-Fallout4",
            },
            {
                "text": "DDS TEXTURE SCANNER",
                "url": "https://www.nexusmods.com/fallout4/mods/71588",
            },
            {"text": "BETHINI PIE", "url": "https://www.nexusmods.com/site/mods/631"},
            {
                "text": "WRYE BASH TOOL",
                "url": "https://www.nexusmods.com/fallout4/mods/20032",
            },
        ]

        for i, data in enumerate(button_data):
            button = QPushButton(data["text"])
            button.setFixedSize(180, 50)  # Set fixed size for buttons
            button.setStyleSheet(
                """
                QPushButton {
                    color: white;
                    background-color: rgba(10, 10, 10, 0.75);
                    border: 1px solid white;
                    border-radius: 5px;
                    padding: 5px;
                    font-size: 11px;
                    font-weight: bold;
                }
                QPushButton:hover {
                    background-color: rgba(50, 50, 50, 0.75);
                }
                QPushButton:disabled {
                    color: gray;
                    background-color: rgba(10, 10, 10, 0.75);
                }
            """
            )
            button.clicked.connect(
                lambda _, url=data["url"]: QDesktopServices.openUrl(QUrl(url))
            )
            row = i // 3
            col = i % 3
            grid_layout.addWidget(button, row, col, Qt.AlignmentFlag.AlignCenter)

        layout.addLayout(grid_layout)

        # Add some vertical spacing after the articles section
        layout.addSpacing(20)

    def setup_bottom_buttons(self, layout: QBoxLayout) -> None:
        bottom_layout = QHBoxLayout()
        bottom_layout.setSpacing(5)

        # ABOUT button
        about_button = QPushButton("ABOUT")
        about_button.setFixedSize(80, 30)
        about_button.clicked.connect(self.show_about)
        about_button.setStyleSheet(
            """
            QPushButton {
                color: white;
                background: rgba(10, 10, 10, 0.75);
                border-radius: 10px;
                border: 1px solid white;
                font-size: 11px;
            }
        """
        )
        bottom_layout.addWidget(about_button)

        # HELP button
        help_button = QPushButton("HELP")
        help_button.setFixedSize(80, 30)
        help_button.clicked.connect(self.help_popup_main)
        help_button.setStyleSheet(
            """
            QPushButton {
                color: white;
                background: rgba(10, 10, 10, 0.75);
                border-radius: 10px;
                border: 1px solid white;
                font-size: 11px;
            }
        """
        )
        bottom_layout.addWidget(help_button)

        # PAPYRUS MONITORING button
        self.papyrus_button = QPushButton("START PAPYRUS MONITORING")
        self.papyrus_button.setFixedHeight(30)
        self.papyrus_button.setSizePolicy(QSizePolicy.Policy.Expanding, QSizePolicy.Policy.Fixed)
        self.papyrus_button.clicked.connect(self.toggle_papyrus_worker)
        self.papyrus_button.setStyleSheet(
            """
            QPushButton {
                color: black;
                background: rgb(45, 237, 138);
                border-radius: 10px;
                border: 1px solid black;
                font-weight: bold;
                font-size: 14px;
            }
            QPushButton:disabled {
                color: gray;
                background: rgba(10, 10, 10, 0.75);
            }
        """
        )
        self.papyrus_button.setToolTip(
            "Start monitoring the Papyrus logs for new errors."
        )
        self.papyrus_button.setCheckable(True)
        # self.papyrus_button.setEnabled(False) # Temporarily disabled until the feature is fully implemented.
        bottom_layout.addWidget(self.papyrus_button)

        # EXIT button
        exit_button = QPushButton("EXIT")
        exit_button.setFixedSize(80, 30)
        exit_button.clicked.connect(QApplication.quit)
        exit_button.setStyleSheet(
            """
            QPushButton {
                color: white;
                background: rgba(10, 10, 10, 0.75);
                border-radius: 10px;
                border: 1px solid white;
                font-size: 11px;
            }
        """
        )
        bottom_layout.addWidget(exit_button)

        layout.addLayout(bottom_layout)

    def show_about(self) -> None:
        about_text = (
            "Crash Log Auto Scanner & Setup Integrity Checker\n\n"
            "Made by: Poet\n"
            "Contributors: evildarkarchon | kittivelae | AtomicFallout757"
        )
        QMessageBox.about(self, "About CLASSIC", about_text)

    def help_popup_main(self) -> None:
        help_popup_text: str = CMain.yaml_settings(
            "CLASSIC Data/databases/CLASSIC Main.yaml",
            "CLASSIC_Interface.help_popup_main",
        ) # type: ignore
        QMessageBox.information(self, "NEED HELP?", help_popup_text)

    @staticmethod
    def add_main_button(layout: QLayout, text: str, callback: Callable[[], None], tooltip: str = "") -> QPushButton:
        button = QPushButton(text)
        button.setSizePolicy(QSizePolicy.Policy.Expanding, QSizePolicy.Policy.Fixed)
        button.setStyleSheet(
            """
            QPushButton {
                color: black;
                background: rgba(250, 250, 250, 0.90);
                border-radius: 10px;
                border: 1px solid white;
                font-size: 17px;
                font-weight: bold;  /* Add this line to make the text bold */
                min-height: 48px;
                max-height: 48px;
            }
            QPushButton:disabled {
                color: gray;
                background-color: rgba(10, 10, 10, 0.75);
            }
        """
        )
        if tooltip:
            button.setToolTip(tooltip)
        button.clicked.connect(callback)
        layout.addWidget(button)
        return button

    @staticmethod
    def add_bottom_button(layout: QLayout, text: str, callback: Callable[[], None], tooltip: str = "") -> None:
        button = QPushButton(text)
        button.setSizePolicy(QSizePolicy.Policy.Expanding, QSizePolicy.Policy.Fixed)
        button.setStyleSheet(
            """
            color: white;
            background: rgba(10, 10, 10, 0.75);
            border-radius: 10px;
            border: 1px solid white;
            font-size: 11px;
            min-height: 32px;
            max-height: 32px;
        """
        )
        if tooltip:
            button.setToolTip(tooltip)
        button.clicked.connect(callback)
        layout.addWidget(button)

    def select_folder_scan(self) -> None:
        folder = QFileDialog.getExistingDirectory(self, "Select Custom Scan Folder")
        if folder:
            self.scan_folder_edit.setText(folder)
            CMain.yaml_settings(
                "CLASSIC Settings.yaml", "CLASSIC_Settings.SCAN Custom Path", folder
            )

    def select_folder_mods(self) -> None:
        folder = QFileDialog.getExistingDirectory(self, "Select Staging Mods Folder")
        if folder:
            self.mods_folder_edit.setText(folder)
            CMain.yaml_settings(
                "CLASSIC Settings.yaml", "CLASSIC_Settings.MODS Folder Path", folder
            )

    def initialize_folder_paths(self) -> None:
        scan_folder: str = CMain.classic_settings("SCAN Custom Path") # type: ignore
        mods_folder: str = CMain.classic_settings("MODS Folder Path") # type: ignore

        if scan_folder:
            self.scan_folder_edit.setText(scan_folder)
        if mods_folder:
            self.mods_folder_edit.setText(mods_folder)

    def select_folder_ini(self) -> None:
        folder = QFileDialog.getExistingDirectory(self)
        if folder:
            CMain.yaml_settings(
                "CLASSIC Settings.yaml", "CLASSIC_Settings.INI Folder Path", folder
            )
            QMessageBox.information(
                self, "New INI Path Set", f"You have set the new path to: \n{folder}"
            )

    @staticmethod
    def open_settings() -> None:
        settings_file = "CLASSIC Settings.yaml"
        QDesktopServices.openUrl(QUrl.fromLocalFile(settings_file))

    def crash_logs_scan(self) -> None:
        if self.crash_logs_thread is None:
            self.crash_logs_thread = QThread()
            self.crash_logs_worker = CrashLogsScanWorker()
            self.crash_logs_worker.moveToThread(self.crash_logs_thread)

            self.crash_logs_worker.notify_sound_signal.connect(self.audio_player.play_notify_signal.emit)
            self.crash_logs_worker.error_sound_signal.connect(self.audio_player.play_error_signal.emit)

            self.crash_logs_thread.started.connect(self.crash_logs_worker.run)
            self.crash_logs_worker.finished.connect(self.crash_logs_thread.quit)
            self.crash_logs_worker.finished.connect(self.crash_logs_worker.deleteLater)
            self.crash_logs_thread.finished.connect(self.crash_logs_thread.deleteLater)
            self.crash_logs_thread.finished.connect(self.crash_logs_scan_finished)

            # Disable buttons and update text
            self.disable_scan_buttons()

            self.crash_logs_thread.start()

    def game_files_scan(self) -> None:
        if self.game_files_thread is None:
            self.game_files_thread = QThread()
            self.game_files_worker = GameFilesScanWorker()
            self.game_files_worker.moveToThread(self.game_files_thread)

            self.game_files_worker.notify_sound_signal.connect(self.audio_player.play_notify_signal.emit)
            self.game_files_worker.error_sound_signal.connect(self.audio_player.play_error_signal.emit)

            self.game_files_thread.started.connect(self.game_files_worker.run)
            self.game_files_worker.finished.connect(self.game_files_thread.quit)
            self.game_files_worker.finished.connect(self.game_files_worker.deleteLater)
            self.game_files_thread.finished.connect(self.game_files_thread.deleteLater)
            self.game_files_thread.finished.connect(self.game_files_scan_finished)

            # Disable buttons and update text
            self.disable_scan_buttons()

            self.game_files_thread.start()

    def disable_scan_buttons(self) -> None:
        for button_id in self.scan_button_group.buttons():
            button_id.setEnabled(False)

    def enable_scan_buttons(self) -> None:
        for button_id in self.scan_button_group.buttons():
            button_id.setEnabled(True)

    def crash_logs_scan_finished(self) -> None:
        self.crash_logs_thread = None
        self.enable_scan_buttons()

    def game_files_scan_finished(self) -> None:
        self.game_files_thread = None
        self.enable_scan_buttons()

    def toggle_papyrus_worker(self) -> None:
        if not self.is_worker_running:
            # Start the Papyrus log processor thread
            self.log_processor = PapyrusLogProcessor(self.result_queue)
            self.log_processor.new_log_messages.connect(self.update_output_text_box)
            self.log_processor.start()

            # Start the worker process for papyrus logs
            self.worker_stop_event = multiprocessing.Event()
            self.worker_process = multiprocessing.Process(
                target=papyrus_worker, args=(self.result_queue, self.worker_stop_event) # type: ignore
            )
            self.worker_process.daemon = True # type: ignore
            self.worker_process.start() # type: ignore

            # Start the timer for periodic updates
            self.timer.start(5000)  # Update every 5 seconds

            # Update button state and style
            self.papyrus_button.setText("STOP PAPYRUS MONITORING")
            self.papyrus_button.setStyleSheet(
                """
                QPushButton {
                    color: black;
                    background: rgb(240, 63, 40);  /* Red when monitoring is active */
                    border-radius: 10px;
                    border: 1px solid black;
                    font-weight: bold;
                    font-size: 14px;
                }
            """
            )
            self.is_worker_running = True
        else:
            # Stop the worker process and the thread
            self.worker_stop_event.set()  # Stop the multiprocessing worker
            if self.worker_process:
                self.worker_process.join()  # Ensure the worker process ends

            # Stop the log processor thread
            if self.log_processor:
                self.log_processor.stop()
                self.log_processor.wait()  # Wait for the thread to stop

            # Stop the timer
            self.timer.stop()

            # Update button state and style
            self.papyrus_button.setText("START PAPYRUS MONITORING")
            self.papyrus_button.setStyleSheet(
                """
                QPushButton {
                    color: black;
                    background: rgb(45, 237, 138);  /* Green when monitoring is off */
                    border-radius: 10px;
                    border: 1px solid black;
                    font-weight: bold;
                    font-size: 14px;
                }
            """
            )
            self.is_worker_running = False

    def update_output_text_box_papyrus_watcher(self) -> None:
        if not hasattr(self, "message_buffer"):
            self.message_buffer = ""

        try:
            while not self.result_queue.empty():
                message = self.result_queue.get_nowait()
                self.message_buffer += message

            # Process the buffer if it contains complete Papyrus data
            if (
                "NUMBER OF DUMPS" in self.message_buffer
                and "NUMBER OF ERRORS" in self.message_buffer
            ):
                # Split the buffer into lines
                lines = self.message_buffer.split("\n")
                papyrus_data = []
                non_papyrus_data = []

                # Separate Papyrus monitoring data from other data
                for line in lines:
                    if any(
                        key in line
                        for key in [
                            "NUMBER OF DUMPS",
                            "NUMBER OF STACKS",
                            "DUMPS/STACKS RATIO",
                            "NUMBER OF WARNINGS",
                            "NUMBER OF ERRORS",
                        ]
                    ):
                        papyrus_data.append(line.strip())
                    elif line.strip():
                        non_papyrus_data.append(line)

                # Update the text box with Papyrus data
                if papyrus_data:
                    current_text = self.output_text_box.toPlainText()
                    current_lines = current_text.split("\n")

                    # Find the Papyrus monitoring section
                    papyrus_start = -1
                    papyrus_end = -1
                    for i, line in enumerate(current_lines):
                        if "NUMBER OF DUMPS" in line:
                            papyrus_start = i
                        if papyrus_start != -1 and "NUMBER OF ERRORS" in line:
                            papyrus_end = i + 1
                            break

                    # Update or add the Papyrus monitoring section
                    if papyrus_start != -1 and papyrus_end != -1:
                        updated_lines = (
                            current_lines[:papyrus_start]
                            + papyrus_data
                            + current_lines[papyrus_end:]
                        )
                    else:
                        updated_lines = (
                            current_lines  # noqa: RUF005
                            + ["\n--- Papyrus Monitoring ---"]
                            + papyrus_data
                        )

                    new_text = "\n".join(updated_lines)
                    self.output_text_box.setPlainText(new_text)

                # Append any non-Papyrus data
                if non_papyrus_data:
                    self.output_text_box.append("\n".join(non_papyrus_data))

                # Clear the processed data from the buffer
                self.message_buffer = self.message_buffer.split("NUMBER OF ERRORS")[-1]

                # Scroll to the bottom of the text box
                scrollbar = self.output_text_box.verticalScrollBar()
                scrollbar.setValue(scrollbar.maximum())

        except queue.Empty:
            pass  # No messages to process, continue


if __name__ == "__main__":
    multiprocessing.freeze_support()
    app = QApplication(sys.argv)

    try:
        window = MainWindow()
        window.show()
        sys.exit(app.exec())
    except Exception as _:  # noqa: BLE001
        error_text = traceback.format_exc()
        show_exception_box(error_text)<|MERGE_RESOLUTION|>--- conflicted
+++ resolved
@@ -570,11 +570,7 @@
             layout, "CUSTOM SCAN FOLDER", "Box_SelectedScan", self.select_folder_scan
         )
 
-<<<<<<< HEAD
-        # self.setup_pastebin_elements(layout)
-=======
         self.setup_pastebin_elements(layout)
->>>>>>> bd8fb7ae
 
         # Add first separator
         layout.addWidget(self.create_separator())
