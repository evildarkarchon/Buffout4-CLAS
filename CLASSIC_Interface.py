--- conflicted
+++ resolved
@@ -1192,26 +1192,8 @@
 
     def toggle_papyrus_worker(self):  # noqa: ANN201
         if not self.is_worker_running:
-<<<<<<< HEAD
-            # Start the Papyrus log processor thread
-            self.log_processor = PapyrusLogProcessor(self.result_queue)
-            self.log_processor.new_log_messages.connect(self.update_output_text_box)
-            self.log_processor.start()
-
-            # Start the worker process for papyrus logs
-            self.worker_stop_event = multiprocessing.Event()
-            self.worker_process = multiprocessing.Process(
-                target=papyrus_worker, args=(self.result_queue, self.worker_stop_event)
-            )
-            self.worker_process.daemon = True
-            self.worker_process.start()
-
-            # Start the timer for periodic updates
-            self.timer.start(5000)  # Update every 5 seconds
-=======
             # Start the worker process
             # print("DEBUG: Starting Papyrus worker...")
->>>>>>> a414e9d2
 
             # Update button state and style
             self.papyrus_button.setText("STOP PAPYRUS MONITORING")
