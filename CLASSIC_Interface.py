--- conflicted
+++ resolved
@@ -1,10 +1,6 @@
 import asyncio
 import multiprocessing
 import multiprocessing.synchronize
-<<<<<<< HEAD
-=======
-import os
->>>>>>> 50dcde15
 import queue
 import sys
 import time
